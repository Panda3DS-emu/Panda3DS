#include "emulator.hpp"
#include <glad/gl.h>

#ifdef _WIN32
#include <windows.h>

// Gently ask to use the discrete Nvidia/AMD GPU if possible instead of integrated graphics
extern "C" {
__declspec(dllexport) DWORD NvOptimusEnablement = 1;
__declspec(dllexport) DWORD AmdPowerXpressRequestHighPerformance = 1;
}
#endif

Emulator::Emulator()
	: config(std::filesystem::current_path() / "config.toml"), kernel(cpu, memory, gpu), cpu(memory, kernel), gpu(memory, config),
	  memory(cpu.getTicksRef()), cheats(memory, kernel.getServiceManager().getHID())
#ifdef PANDA3DS_ENABLE_HTTP_SERVER
	  , httpServer(this)
#endif
{
	if (SDL_Init(SDL_INIT_VIDEO | SDL_INIT_EVENTS) < 0) {
		Helpers::panic("Failed to initialize SDL2");
	}

	// Make SDL use consistent positional button mapping
	SDL_SetHint(SDL_HINT_GAMECONTROLLER_USE_BUTTON_LABELS, "0");
	if (SDL_Init(SDL_INIT_GAMECONTROLLER) < 0) {
		Helpers::warn("Failed to initialize SDL2 GameController: %s", SDL_GetError());
	}

	// We need OpenGL for software rendering or for OpenGL if it's enabled
	bool needOpenGL = config.rendererType == RendererType::Software;
#ifdef PANDA3DS_ENABLE_OPENGL
	needOpenGL = needOpenGL || (config.rendererType == RendererType::OpenGL);
#endif

	if (needOpenGL) {
		// Demand 3.3 core for software renderer, or 4.1 core for OpenGL renderer (max available on MacOS)
		// MacOS gets mad if we don't explicitly demand a core profile
		SDL_GL_SetAttribute(SDL_GL_CONTEXT_PROFILE_MASK, SDL_GL_CONTEXT_PROFILE_CORE);
		SDL_GL_SetAttribute(SDL_GL_CONTEXT_MAJOR_VERSION, config.rendererType == RendererType::Software ? 3 : 4);
		SDL_GL_SetAttribute(SDL_GL_CONTEXT_MINOR_VERSION, config.rendererType == RendererType::Software ? 3 : 1);
		window = SDL_CreateWindow("Alber", SDL_WINDOWPOS_CENTERED, SDL_WINDOWPOS_CENTERED, width, height, SDL_WINDOW_OPENGL);

		if (window == nullptr) {
			Helpers::panic("Window creation failed: %s", SDL_GetError());
		}

		glContext = SDL_GL_CreateContext(window);
		if (glContext == nullptr) {
			Helpers::panic("OpenGL context creation failed: %s", SDL_GetError());
		}

		if (!gladLoadGL(reinterpret_cast<GLADloadfunc>(SDL_GL_GetProcAddress))) {
			Helpers::panic("OpenGL init failed: %s", SDL_GetError());
		}
	}

#ifdef PANDA3DS_ENABLE_VULKAN
	if (config.rendererType == RendererType::Vulkan) {
		window = SDL_CreateWindow("Alber", SDL_WINDOWPOS_CENTERED, SDL_WINDOWPOS_CENTERED, width, height, SDL_WINDOW_VULKAN);

		if (window == nullptr) {
			Helpers::warn("Window creation failed: %s", SDL_GetError());
		}
	}
#endif

	if (SDL_WasInit(SDL_INIT_GAMECONTROLLER)) {
		gameController = SDL_GameControllerOpen(0);

		if (gameController != nullptr) {
			SDL_Joystick* stick = SDL_GameControllerGetJoystick(gameController);
			gameControllerID = SDL_JoystickInstanceID(stick);
		}
	}

	reset(ReloadOption::NoReload);
}

Emulator::~Emulator() { config.save(std::filesystem::current_path() / "config.toml"); }

void Emulator::reset(ReloadOption reload) {
	cpu.reset();
	gpu.reset();
	memory.reset();
	// Kernel must be reset last because it depends on CPU/Memory state
	kernel.reset();

	// Reloading r13 and r15 needs to happen after everything has been reset
	// Otherwise resetting the kernel or cpu might nuke them
	cpu.setReg(13, VirtualAddrs::StackTop);  // Set initial SP

	// We're resetting without reloading the ROM, so yeet cheats
	if (reload == ReloadOption::NoReload) {
		haveCheats = false;
		cheats.reset();
	}

	// If a ROM is active and we reset, with the reload option enabled then reload it.
	// This is necessary to set up stack, executable memory, .data/.rodata/.bss all over again
	if (reload == ReloadOption::Reload && romType != ROMType::None && romPath.has_value()) {
		bool success = loadROM(romPath.value());
		if (!success) {
			romType = ROMType::None;
			romPath = std::nullopt;

			Helpers::panic("Failed to reload ROM. This should pause the emulator in the future GUI");
		}
	}
}

void Emulator::step() {}
void Emulator::render() {}

void Emulator::run() {
	while (running) {
		runFrame();
		HIDService& hid = kernel.getServiceManager().getHID();

		SDL_Event event;
		while (SDL_PollEvent(&event)) {
			namespace Keys = HID::Keys;

			switch (event.type) {
				case SDL_QUIT:
					printf("Bye :(\n");
					running = false;
					return;

				case SDL_KEYDOWN:
					if (romType == ROMType::None) break;

					switch (event.key.keysym.sym) {
						case SDLK_l: hid.pressKey(Keys::A); break;
						case SDLK_k: hid.pressKey(Keys::B); break;
						case SDLK_o: hid.pressKey(Keys::X); break;
						case SDLK_i: hid.pressKey(Keys::Y); break;

						case SDLK_q: hid.pressKey(Keys::L); break;
						case SDLK_p: hid.pressKey(Keys::R); break;

						case SDLK_RIGHT: hid.pressKey(Keys::Right); break;
						case SDLK_LEFT: hid.pressKey(Keys::Left); break;
						case SDLK_UP: hid.pressKey(Keys::Up); break;
						case SDLK_DOWN: hid.pressKey(Keys::Down); break;

						case SDLK_w:
							hid.setCirclepadY(0x9C);
							keyboardAnalogY = true;
							break;

						case SDLK_a:
							hid.setCirclepadX(-0x9C);
							keyboardAnalogX = true;
							break;

						case SDLK_s:
							hid.setCirclepadY(-0x9C);
							keyboardAnalogY = true;
							break;

						case SDLK_d:
							hid.setCirclepadX(0x9C);
							keyboardAnalogX = true;
							break;

						case SDLK_RETURN: hid.pressKey(Keys::Start); break;
						case SDLK_BACKSPACE: hid.pressKey(Keys::Select); break;
					}
					break;

				case SDL_KEYUP:
					if (romType == ROMType::None) break;

					switch (event.key.keysym.sym) {
						case SDLK_l: hid.releaseKey(Keys::A); break;
						case SDLK_k: hid.releaseKey(Keys::B); break;
						case SDLK_o: hid.releaseKey(Keys::X); break;
						case SDLK_i: hid.releaseKey(Keys::Y); break;

						case SDLK_q: hid.releaseKey(Keys::L); break;
						case SDLK_p: hid.releaseKey(Keys::R); break;

						case SDLK_RIGHT: hid.releaseKey(Keys::Right); break;
						case SDLK_LEFT: hid.releaseKey(Keys::Left); break;
						case SDLK_UP: hid.releaseKey(Keys::Up); break;
						case SDLK_DOWN: hid.releaseKey(Keys::Down); break;

						// Err this is probably not ideal
						case SDLK_w:
						case SDLK_s:
							hid.setCirclepadY(0);
							keyboardAnalogY = false;
							break;

						case SDLK_a:
						case SDLK_d:
							hid.setCirclepadX(0);
							keyboardAnalogX = false;
							break;

						case SDLK_RETURN: hid.releaseKey(Keys::Start); break;
						case SDLK_BACKSPACE: hid.releaseKey(Keys::Select); break;
					}
					break;

				case SDL_MOUSEBUTTONDOWN:
					if (romType == ROMType::None) break;

					if (event.button.button == SDL_BUTTON_LEFT) {
						const s32 x = event.button.x;
						const s32 y = event.button.y;

						// Check if touch falls in the touch screen area
						if (y >= 240 && y <= 480 && x >= 40 && x < 40 + 320) {
							// Convert to 3DS coordinates
							u16 x_converted = static_cast<u16>(x) - 40;
							u16 y_converted = static_cast<u16>(y) - 240;

							hid.setTouchScreenPress(x_converted, y_converted);
						} else {
							hid.releaseTouchScreen();
						}
					} else if (event.button.button == SDL_BUTTON_RIGHT) {
						holdingRightClick = true;
					}

					break;

				case SDL_MOUSEBUTTONUP:
					if (romType == ROMType::None) break;

					if (event.button.button == SDL_BUTTON_LEFT) {
						hid.releaseTouchScreen();
					} else if (event.button.button == SDL_BUTTON_RIGHT) {
						holdingRightClick = false;
					}
					break;

				case SDL_CONTROLLERDEVICEADDED:
					if (gameController == nullptr) {
						gameController = SDL_GameControllerOpen(event.cdevice.which);
						gameControllerID = event.cdevice.which;
					}
					break;

				case SDL_CONTROLLERDEVICEREMOVED:
					if (event.cdevice.which == gameControllerID) {
						SDL_GameControllerClose(gameController);
						gameController = nullptr;
						gameControllerID = 0;
					}
					break;

				case SDL_CONTROLLERBUTTONUP:
				case SDL_CONTROLLERBUTTONDOWN: {
					if (romType == ROMType::None) break;
					u32 key = 0;

					switch (event.cbutton.button) {
						case SDL_CONTROLLER_BUTTON_A: key = Keys::B; break;
						case SDL_CONTROLLER_BUTTON_B: key = Keys::A; break;
						case SDL_CONTROLLER_BUTTON_X: key = Keys::Y; break;
						case SDL_CONTROLLER_BUTTON_Y: key = Keys::X; break;
						case SDL_CONTROLLER_BUTTON_LEFTSHOULDER: key = Keys::L; break;
						case SDL_CONTROLLER_BUTTON_RIGHTSHOULDER: key = Keys::R; break;
						case SDL_CONTROLLER_BUTTON_DPAD_LEFT: key = Keys::Left; break;
						case SDL_CONTROLLER_BUTTON_DPAD_RIGHT: key = Keys::Right; break;
						case SDL_CONTROLLER_BUTTON_DPAD_UP: key = Keys::Up; break;
						case SDL_CONTROLLER_BUTTON_DPAD_DOWN: key = Keys::Down; break;
						case SDL_CONTROLLER_BUTTON_BACK: key = Keys::Select; break;
						case SDL_CONTROLLER_BUTTON_START: key = Keys::Start; break;
					}

					if (key != 0) {
						if (event.cbutton.state == SDL_PRESSED) {
							hid.pressKey(key);
						} else {
							hid.releaseKey(key);
						}
					}
					break;
				}

				// Detect mouse motion events for gyroscope emulation
				case SDL_MOUSEMOTION: {
					// We use right click to indicate we want to rotate the console. If right click is not held, then this is not a gyroscope rotation
					if (romType == ROMType::None || !holdingRightClick) break;

					// Relative motion since last mouse motion event
					const s32 motionX = event.motion.xrel;
					const s32 motionY = event.motion.yrel;

					// The gyroscope involves lots of weird math I don't want to bother with atm
					// So up until then, we will set the gyroscope euler angles to fixed values based on the direction of the relative motion
					const s32 roll = motionX > 0 ? 0x7f : -0x7f;
					const s32 pitch = motionY > 0 ? 0x7f : -0x7f;
					hid.setRoll(roll);
					hid.setPitch(pitch);
					break;
				}

				case SDL_DROPFILE: {
					char* droppedDir = event.drop.file;

					if (droppedDir) {
						loadROM(droppedDir);
						SDL_free(droppedDir);
					}
					break;
				}
			}
		}

		// Update controller analog sticks and HID service
		if (romType != ROMType::None) {
			if (gameController != nullptr) {
				const s16 stickX = SDL_GameControllerGetAxis(gameController, SDL_CONTROLLER_AXIS_LEFTX);
				const s16 stickY = SDL_GameControllerGetAxis(gameController, SDL_CONTROLLER_AXIS_LEFTY);
				constexpr s16 deadzone = 3276;
				constexpr s16 maxValue = 0x9C;
				constexpr s16 div = 0x8000 / maxValue;

				// Avoid overriding the keyboard's circlepad input
				if (abs(stickX) < deadzone && !keyboardAnalogX) {
					hid.setCirclepadX(0);
				} else {
					hid.setCirclepadX(stickX / div);
				}

				if (abs(stickY) < deadzone && !keyboardAnalogY) {
					hid.setCirclepadY(0);
				} else {
					hid.setCirclepadY(-(stickY / div));
				}
			}

			hid.updateInputs(cpu.getTicks());
		}

		// Update inputs in the HID module
		SDL_GL_SwapWindow(window);
	}
}

void Emulator::runFrame() {
	if (romType != ROMType::None) {
#ifdef PANDA3DS_ENABLE_HTTP_SERVER
		httpServer.processActions();
#endif
		cpu.runFrame(); // Run 1 frame of instructions
		gpu.display();  // Display graphics

		// Send VBlank interrupts
		ServiceManager& srv = kernel.getServiceManager();
		srv.sendGPUInterrupt(GPUInterrupt::VBlank0);
		srv.sendGPUInterrupt(GPUInterrupt::VBlank1);

		if (haveCheats) [[unlikely]] {
			cheats.run();
		}
	}
}

bool Emulator::loadROM(const std::filesystem::path& path) {
	// Reset the emulator if we've already loaded a ROM
	if (romType != ROMType::None) {
		reset(ReloadOption::NoReload);
	}

	// Get path for saving files (AppData on Windows, /home/user/.local/share/ApplcationName on Linux, etc)
	// Inside that path, we be use a game-specific folder as well. Eg if we were loading a ROM called PenguinDemo.3ds, the savedata would be in
	// %APPDATA%/Alber/PenguinDemo/SaveData on Windows, and so on. We do this because games save data in their own filesystem on the cart
	char* appData = SDL_GetPrefPath(nullptr, "Alber");
	const std::filesystem::path appDataPath = std::filesystem::path(appData);
	const std::filesystem::path dataPath = appDataPath / path.filename().stem();
	const std::filesystem::path aesKeysPath = appDataPath / "sysdata" / "aes_keys.txt";
	IOFile::setAppDataDir(dataPath);
	SDL_free(appData);

	// Open the text file containing our AES keys if it exists. We use the std::filesystem::exists overload that takes an error code param to
	// avoid the call throwing exceptions
	std::error_code ec;
	if (std::filesystem::exists(aesKeysPath, ec) && !ec) {
		aesEngine.loadKeys(aesKeysPath);
	}

	kernel.initializeFS();
	auto extension = path.extension();
	bool success;  // Tracks if we loaded the ROM successfully

	if (extension == ".elf" || extension == ".axf")
		success = loadELF(path);
	else if (extension == ".3ds" || extension == ".cci")
		success = loadNCSD(path, ROMType::NCSD);
	else if (extension == ".cxi" || extension == ".app")
		success = loadNCSD(path, ROMType::CXI);
	else {
		printf("Unknown file type\n");
		success = false;
	}

	if (success) {
		romPath = path;
	} else {
		romPath = std::nullopt;
		romType = ROMType::None;
	}

	return success;
}

// Used for loading both CXI and NCSD files since they are both so similar and use the same interface
// (We promote CXI files to NCSD internally for ease)
bool Emulator::loadNCSD(const std::filesystem::path& path, ROMType type) {
	romType = type;
	std::optional<NCSD> opt = (type == ROMType::NCSD) ? memory.loadNCSD(aesEngine, path) : memory.loadCXI(aesEngine, path);

	if (!opt.has_value()) {
		return false;
	}

	loadedNCSD = opt.value();
	cpu.setReg(15, loadedNCSD.entrypoint);

	if (loadedNCSD.entrypoint & 1) {
		Helpers::panic("Misaligned NCSD entrypoint; should this start the CPU in Thumb mode?");
	}

	return true;
}

bool Emulator::loadELF(const std::filesystem::path& path) {
	loadedELF.open(path, std::ios_base::binary);  // Open ROM in binary mode
	romType = ROMType::ELF;

	return loadELF(loadedELF);
}

bool Emulator::loadELF(std::ifstream& file) {
	// Rewind ifstream
	loadedELF.clear();
	loadedELF.seekg(0);

	std::optional<u32> entrypoint = memory.loadELF(loadedELF);
	if (!entrypoint.has_value()) {
		return false;
	}

	cpu.setReg(15, entrypoint.value());  // Set initial PC
	if (entrypoint.value() & 1) {
		Helpers::panic("Misaligned ELF entrypoint. TODO: Check if ELFs can boot in thumb mode");
	}

	return true;
}

// Reset our graphics context and initialize the GPU's graphics context
<<<<<<< HEAD
void Emulator::initGraphicsContext() { gpu.initGraphicsContext(); }
=======
void Emulator::initGraphicsContext() { gpu.initGraphicsContext(window); }

#ifdef PANDA3DS_ENABLE_HTTP_SERVER
void Emulator::pollHttpServer() {
	std::scoped_lock lock(httpServer.actionMutex);

	HIDService& hid = kernel.getServiceManager().getHID();

	if (httpServer.pendingAction) {
		switch (httpServer.action) {
			case HttpAction::Screenshot: gpu.screenshot(HttpServer::httpServerScreenshotPath); break;

			case HttpAction::PressKey:
				if (httpServer.pendingKey != 0) {
					hid.pressKey(httpServer.pendingKey);
					httpServer.pendingKey = 0;
				}
				break;

			case HttpAction::ReleaseKey:
				if (httpServer.pendingKey != 0) {
					hid.releaseKey(httpServer.pendingKey);
					httpServer.pendingKey = 0;
				}
				break;

			case HttpAction::None: break;
		}

		httpServer.action = HttpAction::None;
		httpServer.pendingAction = false;
		httpServer.pendingAction.notify_all();
	}
}
#endif
>>>>>>> 6c983b16
<|MERGE_RESOLUTION|>--- conflicted
+++ resolved
@@ -457,42 +457,4 @@
 }
 
 // Reset our graphics context and initialize the GPU's graphics context
-<<<<<<< HEAD
-void Emulator::initGraphicsContext() { gpu.initGraphicsContext(); }
-=======
-void Emulator::initGraphicsContext() { gpu.initGraphicsContext(window); }
-
-#ifdef PANDA3DS_ENABLE_HTTP_SERVER
-void Emulator::pollHttpServer() {
-	std::scoped_lock lock(httpServer.actionMutex);
-
-	HIDService& hid = kernel.getServiceManager().getHID();
-
-	if (httpServer.pendingAction) {
-		switch (httpServer.action) {
-			case HttpAction::Screenshot: gpu.screenshot(HttpServer::httpServerScreenshotPath); break;
-
-			case HttpAction::PressKey:
-				if (httpServer.pendingKey != 0) {
-					hid.pressKey(httpServer.pendingKey);
-					httpServer.pendingKey = 0;
-				}
-				break;
-
-			case HttpAction::ReleaseKey:
-				if (httpServer.pendingKey != 0) {
-					hid.releaseKey(httpServer.pendingKey);
-					httpServer.pendingKey = 0;
-				}
-				break;
-
-			case HttpAction::None: break;
-		}
-
-		httpServer.action = HttpAction::None;
-		httpServer.pendingAction = false;
-		httpServer.pendingAction.notify_all();
-	}
-}
-#endif
->>>>>>> 6c983b16
+void Emulator::initGraphicsContext() { gpu.initGraphicsContext(window); }