#include "emulator.hpp"

#ifndef __ANDROID__
#include <SDL_filesystem.h>
#endif

#include <fstream>

#ifdef _WIN32
#include <windows.h>

// Gently ask to use the discrete Nvidia/AMD GPU if possible instead of integrated graphics
extern "C" {
__declspec(dllexport) DWORD NvOptimusEnablement = 1;
__declspec(dllexport) DWORD AmdPowerXpressRequestHighPerformance = 1;
}
#endif

Emulator::Emulator()
	: config(getConfigPath()), kernel(cpu, memory, gpu, config), cpu(memory, kernel, *this), gpu(memory, config), memory(cpu.getTicksRef(), config),
	  cheats(memory, kernel.getServiceManager().getHID()), lua(memory), running(false), programRunning(false)
#ifdef PANDA3DS_ENABLE_HTTP_SERVER
	  ,
	  httpServer(this)
#endif
{
#ifdef PANDA3DS_ENABLE_DISCORD_RPC
	if (config.discordRpcEnabled) {
		discordRpc.init();
		updateDiscord();
	}
#endif
	reset(ReloadOption::NoReload);
}

Emulator::~Emulator() {
	config.save();
	lua.close();

#ifdef PANDA3DS_ENABLE_DISCORD_RPC
	discordRpc.stop();
#endif
}

void Emulator::reset(ReloadOption reload) {
	cpu.reset();
	gpu.reset();
	memory.reset();
	// Reset scheduler and add a VBlank event
	scheduler.reset();
	scheduler.addEvent(Scheduler::EventType::VBlank, CPU::ticksPerSec / 60);

	// Kernel must be reset last because it depends on CPU/Memory state
	kernel.reset();

	// Reloading r13 and r15 needs to happen after everything has been reset
	// Otherwise resetting the kernel or cpu might nuke them
	cpu.setReg(13, VirtualAddrs::StackTop);  // Set initial SP

	// We're resetting without reloading the ROM, so yeet cheats
	if (reload == ReloadOption::NoReload) {
		cheats.reset();
	}

	// If a ROM is active and we reset, with the reload option enabled then reload it.
	// This is necessary to set up stack, executable memory, .data/.rodata/.bss all over again
	if (reload == ReloadOption::Reload && romType != ROMType::None && romPath.has_value()) {
		bool success = loadROM(romPath.value());
		if (!success) {
			romType = ROMType::None;
			romPath = std::nullopt;

			Helpers::panic("Failed to reload ROM. This should pause the emulator in the future GUI");
		}
	}
}

std::filesystem::path Emulator::getAndroidAppPath() {
	// SDL_GetPrefPath fails to get the path due to no JNI environment
	std::ifstream cmdline("/proc/self/cmdline");
	std::string applicationName;
	std::getline(cmdline, applicationName, '\0');

	return std::filesystem::path("/data") / "data" / applicationName / "files";
}

std::filesystem::path Emulator::getConfigPath() {
	if constexpr (Helpers::isAndroid()) {
		return getAndroidAppPath() / "config.toml";
	} else {
		return std::filesystem::current_path() / "config.toml";
	}
}

void Emulator::step() {}
void Emulator::render() {}

// Only resume if a ROM is properly loaded
void Emulator::resume() { running = (romType != ROMType::None); }
void Emulator::pause() { running = false; }
void Emulator::togglePause() { running ? pause() : resume(); }

void Emulator::runFrame() {
	if (running) {
		cpu.runFrame(); // Run 1 frame of instructions
		gpu.display();  // Display graphics

		// Run cheats if any are loaded
		if (cheats.haveCheats()) [[unlikely]] {
			cheats.run();
		}
	} else if (romType != ROMType::None) {
		// If the emulator is not running and a game is loaded, we still want to display the framebuffer otherwise we will get weird
		// double-buffering issues
		gpu.display();
	}
}

<<<<<<< HEAD
void Emulator::pollScheduler() {
	auto& events = scheduler.events;

	// Pop events until there's none pending anymore
	while (scheduler.currentTimestamp >= scheduler.nextTimestamp) {
		// Read event timestamp and type, pop it from the scheduler and handle it
		auto [time, eventType] = std::move(*events.begin());
		events.erase(events.begin());

		scheduler.updateNextTimestamp();

		switch (eventType) {
			case Scheduler::EventType::VBlank: {
				// Signal that we've reached the end of a frame
				frameDone = true;
				lua.signalEvent(LuaEvent::Frame);

				// Send VBlank interrupts
				ServiceManager& srv = kernel.getServiceManager();
				srv.sendGPUInterrupt(GPUInterrupt::VBlank0);
				srv.sendGPUInterrupt(GPUInterrupt::VBlank1);
				
				// Queue next VBlank event
				scheduler.addEvent(Scheduler::EventType::VBlank, time + CPU::ticksPerSec / 60);
				break;
			}

			case Scheduler::EventType::UpdateTimers: kernel.pollTimers(); break;

			default: {
				Helpers::panic("Scheduler: Unimplemented event type received: %d\n", static_cast<int>(eventType));
				break;
			}
		}
	}
}

bool Emulator::loadROM(const std::filesystem::path& path) {
	// Reset the emulator if we've already loaded a ROM
	if (romType != ROMType::None) {
		reset(ReloadOption::NoReload);
	}

	// Reset whatever state needs to be reset before loading a new ROM
	memory.loadedCXI = std::nullopt;
	memory.loaded3DSX = std::nullopt;

	// Get path for saving files (AppData on Windows, /home/user/.local/share/ApplicationName on Linux, etc)
	// Inside that path, we be use a game-specific folder as well. Eg if we were loading a ROM called PenguinDemo.3ds, the savedata would be in
	// %APPDATA%/Alber/PenguinDemo/SaveData on Windows, and so on. We do this because games save data in their own filesystem on the cart.
	// If the portable build setting is enabled, then those saves go in the executable directory instead
=======
// Get path for saving files (AppData on Windows, /home/user/.local/share/ApplicationName on Linux, etc)
// Inside that path, we be use a game-specific folder as well. Eg if we were loading a ROM called PenguinDemo.3ds, the savedata would be in
// %APPDATA%/Alber/PenguinDemo/SaveData on Windows, and so on. We do this because games save data in their own filesystem on the cart.
// If the portable build setting is enabled, then those saves go in the executable directory instead
std::filesystem::path Emulator::getAppDataRoot() {
>>>>>>> 17911597
	std::filesystem::path appDataPath;

#ifdef __ANDROID__
	appDataPath = getAndroidAppPath();
#else
	char* appData;
	if (!config.usePortableBuild) {
		appData = SDL_GetPrefPath(nullptr, "Alber");
		appDataPath = std::filesystem::path(appData);
	} else {
		appData = SDL_GetBasePath();
		appDataPath = std::filesystem::path(appData) / "Emulator Files";
	}
	SDL_free(appData);
#endif

	return appDataPath;
}

bool Emulator::loadROM(const std::filesystem::path& path) {
	// Reset the emulator if we've already loaded a ROM
	if (romType != ROMType::None) {
		reset(ReloadOption::NoReload);
	}

	// Reset whatever state needs to be reset before loading a new ROM
	memory.loadedCXI = std::nullopt;
	memory.loaded3DSX = std::nullopt;

	const std::filesystem::path appDataPath = getAppDataRoot();
	const std::filesystem::path dataPath = appDataPath / path.filename().stem();
	const std::filesystem::path aesKeysPath = appDataPath / "sysdata" / "aes_keys.txt";
	IOFile::setAppDataDir(dataPath);

	// Open the text file containing our AES keys if it exists. We use the std::filesystem::exists overload that takes an error code param to
	// avoid the call throwing exceptions
	std::error_code ec;
	if (std::filesystem::exists(aesKeysPath, ec) && !ec) {
		aesEngine.loadKeys(aesKeysPath);
	}

	kernel.initializeFS();
	auto extension = path.extension();
	bool success;  // Tracks if we loaded the ROM successfully

	if (extension == ".elf" || extension == ".axf")
		success = loadELF(path);
	else if (extension == ".3ds" || extension == ".cci")
		success = loadNCSD(path, ROMType::NCSD);
	else if (extension == ".cxi" || extension == ".app")
		success = loadNCSD(path, ROMType::CXI);
	else if (extension == ".3dsx")
		success = load3DSX(path);
	else {
		printf("Unknown file type\n");
		success = false;
	}

	if (success) {
		romPath = path;
#ifdef PANDA3DS_ENABLE_DISCORD_RPC
		updateDiscord();
#endif
	} else {
		romPath = std::nullopt;
		romType = ROMType::None;
	}

	resume();  // Start the emulator
	return success;
}

bool Emulator::loadAmiibo(const std::filesystem::path& path) {
	NFCService& nfc = kernel.getServiceManager().getNFC();
	return nfc.loadAmiibo(path);
}

// Used for loading both CXI and NCSD files since they are both so similar and use the same interface
// (We promote CXI files to NCSD internally for ease)
bool Emulator::loadNCSD(const std::filesystem::path& path, ROMType type) {
	romType = type;
	std::optional<NCSD> opt = (type == ROMType::NCSD) ? memory.loadNCSD(aesEngine, path) : memory.loadCXI(aesEngine, path);

	if (!opt.has_value()) {
		return false;
	}

	loadedNCSD = opt.value();
	cpu.setReg(15, loadedNCSD.entrypoint);

	if (loadedNCSD.entrypoint & 1) {
		Helpers::panic("Misaligned NCSD entrypoint; should this start the CPU in Thumb mode?");
	}

	return true;
}

bool Emulator::load3DSX(const std::filesystem::path& path) {
	std::optional<u32> entrypoint = memory.load3DSX(path);
	romType = ROMType::HB_3DSX;

	if (!entrypoint.has_value()) {
		return false;
	}

	cpu.setReg(15, entrypoint.value());  // Set initial PC

	return true;
}

bool Emulator::loadELF(const std::filesystem::path& path) {
	loadedELF.open(path, std::ios_base::binary);  // Open ROM in binary mode
	romType = ROMType::ELF;

	return loadELF(loadedELF);
}

bool Emulator::loadELF(std::ifstream& file) {
	// Rewind ifstream
	loadedELF.clear();
	loadedELF.seekg(0);

	std::optional<u32> entrypoint = memory.loadELF(loadedELF);
	if (!entrypoint.has_value()) {
		return false;
	}

	cpu.setReg(15, entrypoint.value());  // Set initial PC
	if (entrypoint.value() & 1) {
		Helpers::panic("Misaligned ELF entrypoint. TODO: Check if ELFs can boot in thumb mode");
	}

	return true;
}

std::span<u8> Emulator::getSMDH() {
	switch (romType) {
		case ROMType::NCSD:
		case ROMType::CXI:
			return memory.getCXI()->smdh;
		default: {
			return std::span<u8>();
		}
	}
}

#ifdef PANDA3DS_ENABLE_DISCORD_RPC
void Emulator::updateDiscord() {
	if (config.discordRpcEnabled) {
		if (romType != ROMType::None) {
			const auto name = romPath.value().stem();
			discordRpc.update(Discord::RPCStatus::Playing, name.string());
		} else {
			discordRpc.update(Discord::RPCStatus::Idling, "");
		}
	}
}
#else
void Emulator::updateDiscord() {}
#endif

static void dumpRomFSNode(const RomFS::RomFSNode& node, const char* romFSBase, const std::filesystem::path& path) {
	for (auto& file : node.files) {
		const auto p = path / file->name;
		std::ofstream outFile(p);

		outFile.write(romFSBase + file->dataOffset, file->dataSize);
	}

	for (auto& directory : node.directories) {
		const auto newPath = path / directory->name;
		
		// Create the directory for the new folder
		std::error_code ec;
		std::filesystem::create_directories(newPath, ec);

		if (!ec) {
			dumpRomFSNode(*directory, romFSBase, newPath);
		}
	}
}

RomFS::DumpingResult Emulator::dumpRomFS(const std::filesystem::path& path) {
	using namespace RomFS;

	if (romType != ROMType::NCSD && romType != ROMType::CXI && romType != ROMType::HB_3DSX) {
		return DumpingResult::InvalidFormat;
	}

	// Contents of RomFS as raw bytes
	std::vector<u8> romFS;
	u64 size;

	if (romType == ROMType::HB_3DSX) {
		auto hb3dsx = memory.get3DSX();
		if (!hb3dsx->hasRomFs()) {
			return DumpingResult::NoRomFS;
		}
		size = hb3dsx->romFSSize;

		romFS.resize(size);
		hb3dsx->readRomFSBytes(&romFS[0], 0, size);
	} else {
		auto cxi = memory.getCXI();
		if (!cxi->hasRomFS()) {
			return DumpingResult::NoRomFS;
		}

		const u64 offset = cxi->romFS.offset;
		size = cxi->romFS.size;

		romFS.resize(size);
		cxi->readFromFile(memory.CXIFile, cxi->partitionInfo, &romFS[0], offset - cxi->fileOffset, size);
	}

	std::unique_ptr<RomFSNode> node = parseRomFSTree((uintptr_t)&romFS[0], size);
	dumpRomFSNode(*node, (const char*)&romFS[0], path);

	return DumpingResult::Success;
}<|MERGE_RESOLUTION|>--- conflicted
+++ resolved
@@ -116,7 +116,6 @@
 	}
 }
 
-<<<<<<< HEAD
 void Emulator::pollScheduler() {
 	auto& events = scheduler.events;
 
@@ -154,27 +153,11 @@
 	}
 }
 
-bool Emulator::loadROM(const std::filesystem::path& path) {
-	// Reset the emulator if we've already loaded a ROM
-	if (romType != ROMType::None) {
-		reset(ReloadOption::NoReload);
-	}
-
-	// Reset whatever state needs to be reset before loading a new ROM
-	memory.loadedCXI = std::nullopt;
-	memory.loaded3DSX = std::nullopt;
-
-	// Get path for saving files (AppData on Windows, /home/user/.local/share/ApplicationName on Linux, etc)
-	// Inside that path, we be use a game-specific folder as well. Eg if we were loading a ROM called PenguinDemo.3ds, the savedata would be in
-	// %APPDATA%/Alber/PenguinDemo/SaveData on Windows, and so on. We do this because games save data in their own filesystem on the cart.
-	// If the portable build setting is enabled, then those saves go in the executable directory instead
-=======
 // Get path for saving files (AppData on Windows, /home/user/.local/share/ApplicationName on Linux, etc)
 // Inside that path, we be use a game-specific folder as well. Eg if we were loading a ROM called PenguinDemo.3ds, the savedata would be in
 // %APPDATA%/Alber/PenguinDemo/SaveData on Windows, and so on. We do this because games save data in their own filesystem on the cart.
 // If the portable build setting is enabled, then those saves go in the executable directory instead
 std::filesystem::path Emulator::getAppDataRoot() {
->>>>>>> 17911597
 	std::filesystem::path appDataPath;
 
 #ifdef __ANDROID__
