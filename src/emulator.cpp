--- conflicted
+++ resolved
@@ -115,16 +115,12 @@
 void Emulator::render() {}
 
 void Emulator::run() {
-<<<<<<< HEAD
-	while (running) {
+	programRunning = true;
+
+	while (programRunning) {
 #ifdef PANDA3DS_ENABLE_HTTP_SERVER
 		httpServer.processActions();
 #endif
-=======
-	programRunning = true;
-
-	while (programRunning) {
->>>>>>> 037d16ae
 		runFrame();
 		HIDService& hid = kernel.getServiceManager().getHID();
 
@@ -373,18 +369,9 @@
 void Emulator::togglePause() { running ? pause() : resume(); }
 
 void Emulator::runFrame() {
-<<<<<<< HEAD
-	if (romType != ROMType::None) {
+	if (running) {
 		cpu.runFrame(); // Run 1 frame of instructions
 		gpu.display();  // Display graphics
-=======
-	if (running) {
-#ifdef PANDA3DS_ENABLE_HTTP_SERVER
-		httpServer.processActions();
-#endif
-		cpu.runFrame();  // Run 1 frame of instructions
-		gpu.display();   // Display graphics
->>>>>>> 037d16ae
 
 		// Send VBlank interrupts
 		ServiceManager& srv = kernel.getServiceManager();
