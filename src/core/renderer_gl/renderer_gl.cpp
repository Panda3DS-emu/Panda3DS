--- conflicted
+++ resolved
@@ -479,7 +479,6 @@
 	}
 }
 
-<<<<<<< HEAD
 void Renderer::setupTextureEnvState() {
 	// TODO: Only update uniforms when the TEV config changed. Use an UBO potentially.
 
@@ -512,7 +511,13 @@
 	glUniform1ui(textureEnvBufferColorLoc, regs[0xfd]);
 }
 
-void Renderer::drawVertices(OpenGL::Primitives primType, std::span<const Vertex> vertices) {
+void Renderer::drawVertices(PICA::PrimType primType, std::span<const Vertex> vertices) {
+	// The fourth type is meant to be "Geometry primitive". TODO: Find out what that is
+	static constexpr std::array<OpenGL::Primitives, 4> primTypes = {
+	  OpenGL::Triangle, OpenGL::TriangleStrip, OpenGL::TriangleFan, OpenGL::Triangle
+	};
+	const auto primitiveTopology = primTypes[static_cast<usize>(primType)];
+
     // TODO: We should implement a GL state tracker that tracks settings like scissor, blending, bound program, etc
     // This way if we attempt to eg do multiple glEnable(GL_BLEND) calls in a row, it will say "Oh blending is already enabled"
     // And not actually perform the very expensive driver call for it
@@ -521,14 +526,6 @@
 	vbo.bind();
 	vao.bind();
 	triangleProgram.use();
-=======
-void Renderer::drawVertices(PICA::PrimType primType, std::span<const Vertex> vertices) {
-	// The fourth type is meant to be "Geometry primitive". TODO: Find out what that is
-	static constexpr std::array<OpenGL::Primitives, 4> primTypes = {
-		OpenGL::Triangle, OpenGL::TriangleStrip, OpenGL::TriangleFan, OpenGL::Triangle
-	};
-	const auto primitiveTopology = primTypes[static_cast<usize>(primType)];
->>>>>>> dbe293bb
 
 	// Adjust alpha test if necessary
 	const u32 alphaControl = regs[PICA::InternalRegs::AlphaTestConfig];
@@ -593,12 +590,8 @@
 		const u32 addr = (regs[ioBase + 5] & 0x0FFFFFFF) << 3;
 		u32 format = regs[ioBase + (i == 0 ? 14 : 6)] & 0xF;
 
-<<<<<<< HEAD
 		glActiveTexture(GL_TEXTURE0 + i);
-		Texture targetTex(addr, static_cast<Texture::Formats>(format), width, height, config);
-=======
 		Texture targetTex(addr, static_cast<PICA::TextureFmt>(format), width, height, config);
->>>>>>> dbe293bb
 		OpenGL::Texture tex = getTexture(targetTex);
 		tex.bind();
 	}
