--- conflicted
+++ resolved
@@ -431,7 +431,6 @@
 	}
 }
 
-<<<<<<< HEAD
 void Renderer::setupTextureEnvState() {
 	// TODO: Only update uniforms when the TEV config changed. Use an UBO potentially.
 
@@ -476,13 +475,10 @@
 	glUniform4f(textureEnvBufferColorLoc, r, g, b, a);
 }
 
-void Renderer::drawVertices(OpenGL::Primitives primType, Vertex* vertices, u32 count) {
-=======
 void Renderer::drawVertices(OpenGL::Primitives primType, std::span<const Vertex> vertices) {
     // TODO: We should implement a GL state tracker that tracks settings like scissor, blending, bound program, etc
     // This way if we attempt to eg do multiple glEnable(GL_BLEND) calls in a row, it will say "Oh blending is already enabled"
     // And not actually perform the very expensive driver call for it
->>>>>>> 5b3266be
 	OpenGL::disableScissor();
 
 	vbo.bind();
