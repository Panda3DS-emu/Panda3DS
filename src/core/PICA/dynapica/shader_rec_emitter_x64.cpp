#if defined(PANDA3DS_DYNAPICA_SUPPORTED) && defined(PANDA3DS_X64_HOST)
#include "PICA/dynapica/shader_rec_emitter_x64.hpp"

#include <algorithm>
#include <cstddef>

using namespace Xbyak;
using namespace Xbyak::util;

// Register that points to PICA state
static constexpr Reg64 statePointer = rbp;
static constexpr Xmm scratch1 = xmm0;
static constexpr Xmm scratch2 = xmm1;
static constexpr Xmm scratch3 = xmm2;

void ShaderEmitter::compile(const PICAShader& shaderUnit) {
	// Emit prologue first
	align(16);
	prologueCb = getCurr<PrologueCallback>();

	// We assume arg1 contains the pointer to the PICA state and arg2 a pointer to the code for the entrypoint
	push(statePointer); // Back up state pointer to stack. This also aligns rsp to 16 bytes for calls
	mov(statePointer, (uintptr_t)&shaderUnit); // Set state pointer to the proper pointer

	// If we add integer register allocations they should be pushed here, and the rsp should be properly fixed up
	// However most of the PICA is floating point so yeah

	// Allocate shadow stack on Windows
	if constexpr (isWindows()) {
		sub(rsp, 32);
	}
	// Tail call to shader code entrypoint
	jmp(arg2);
	align(16);
	// Scan the shader code for call instructions and add them to the list of possible return PCs. We need to do this because the PICA callstack works
	// Pretty weirdly
	scanForCalls(shaderUnit);

	// Compile every instruction in the shader
	// This sounds horrible but the PICA instruction memory is tiny, and most of the time it's padded wtih nops that compile to nothing
	recompilerPC = 0;
	compileUntil(shaderUnit, PICAShader::maxInstructionCount);
}

void ShaderEmitter::scanForCalls(const PICAShader& shaderUnit) {
	returnPCs.clear();

	for (u32 i = 0; i < PICAShader::maxInstructionCount; i++) {
		const u32 instruction = shaderUnit.loadedShader[i];
		if (isCall(instruction)) {
			const u32 num = instruction & 0xff; // Num of instructions to execute
			const u32 dest = (instruction >> 10) & 0xfff; // Starting subroutine address
			const u32 returnPC = num + dest; // Add them to get the return PC

			returnPCs.push_back(returnPC);
		}
	}
}

void ShaderEmitter::compileUntil(const PICAShader& shaderUnit, u32 end) {
	while (recompilerPC < end) {
		compileInstruction(shaderUnit);
	}
}

void ShaderEmitter::compileInstruction(const PICAShader& shaderUnit) {
	// Write current location to label for this instruction
	L(instructionLabels[recompilerPC]);
	// Fetch instruction and inc PC
	const u32 instruction = shaderUnit.loadedShader[recompilerPC++];
	const u32 opcode = instruction >> 26;

	switch (opcode) {
		case ShaderOpcodes::MOV: recMOV(shaderUnit, instruction); break;
		default:
			Helpers::panic("ShaderJIT: Unimplemented PICA opcode %X", opcode);
	}
}

void ShaderEmitter::loadRegister(Xmm dest, const PICAShader& shader, u32 srcReg, u32 index) {

}

void ShaderEmitter::recMOV(const PICAShader& shader, u32 instruction) {
<<<<<<< HEAD
	/*
=======
>>>>>>> d5eea4b5
	const u32 operandDescriptor = shader.operandDescriptors[instruction & 0x7f];
	u32 src = (instruction >> 12) & 0x7f;
	const u32 idx = (instruction >> 19) & 3;
	const u32 dest = (instruction >> 21) & 0x1f;

	src = getIndexedSource(src, idx);
	vec4f srcVector = getSourceSwizzled<1>(src, operandDescriptor);
	vec4f& destVector = getDest(dest);

	u32 componentMask = operandDescriptor & 0xf;
<<<<<<< HEAD
	*/
=======
>>>>>>> d5eea4b5
}

#endif<|MERGE_RESOLUTION|>--- conflicted
+++ resolved
@@ -82,10 +82,7 @@
 }
 
 void ShaderEmitter::recMOV(const PICAShader& shader, u32 instruction) {
-<<<<<<< HEAD
-	/*
-=======
->>>>>>> d5eea4b5
+    /*
 	const u32 operandDescriptor = shader.operandDescriptors[instruction & 0x7f];
 	u32 src = (instruction >> 12) & 0x7f;
 	const u32 idx = (instruction >> 19) & 3;
@@ -96,10 +93,7 @@
 	vec4f& destVector = getDest(dest);
 
 	u32 componentMask = operandDescriptor & 0xf;
-<<<<<<< HEAD
-	*/
-=======
->>>>>>> d5eea4b5
+    */
 }
 
 #endif