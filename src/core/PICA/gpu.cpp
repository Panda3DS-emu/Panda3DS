--- conflicted
+++ resolved
@@ -246,20 +246,13 @@
 			std::memcpy(&shaderUnit.vs.inputs[mapping], &currentAttributes[j], sizeof(vec4f));
 		}
 		
-<<<<<<< HEAD
-		if constexpr (useShaderJIT) {
+        if constexpr (useShaderJIT) {
 			shaderJIT.run(shaderUnit.vs);
 		} else {
 			shaderUnit.vs.run();
 		}
 
-		std::memcpy(&vertices[i].position, &shaderUnit.vs.outputs[0], sizeof(vec4f));
-		std::memcpy(&vertices[i].colour, &shaderUnit.vs.outputs[1], sizeof(vec4f));
-		std::memcpy(&vertices[i].UVs, &shaderUnit.vs.outputs[2], 2 * sizeof(f24));
-=======
-		shaderUnit.vs.run();
 		OutputVertex out;
-
 		// Map shader outputs to fixed function properties
 		const u32 totalShaderOutputs = regs[PICA::InternalRegs::ShaderOutputCount] & 7;
 		for (int i = 0; i < totalShaderOutputs; i++) {
@@ -277,7 +270,6 @@
 		std::memcpy(&vertices[i].texcoord1, &out.s.texcoord1, 2 * sizeof(f24));
 		std::memcpy(&vertices[i].texcoord0_w, &out.s.texcoord0_w, sizeof(f24));
 		std::memcpy(&vertices[i].texcoord2, &out.s.texcoord2, 2 * sizeof(f24));
->>>>>>> 91c9e6a3
 
 		//printf("(x, y, z, w) = (%f, %f, %f, %f)\n", (double)vertices[i].position.x(), (double)vertices[i].position.y(), (double)vertices[i].position.z(), (double)vertices[i].position.w());
 		//printf("(r, g, b, a) = (%f, %f, %f, %f)\n", (double)vertices[i].colour.r(), (double)vertices[i].colour.g(), (double)vertices[i].colour.b(), (double)vertices[i].colour.a());
