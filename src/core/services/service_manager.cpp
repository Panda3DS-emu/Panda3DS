#include "services/service_manager.hpp"

#include <map>

#include "ipc.hpp"
#include "kernel.hpp"

ServiceManager::ServiceManager(std::span<u32, 16> regs, Memory& mem, GPU& gpu, u32& currentPID, Kernel& kernel, const EmulatorConfig& config)
	: regs(regs), mem(mem), kernel(kernel), ac(mem), am(mem), boss(mem), act(mem), apt(mem, kernel), cam(mem, kernel), cecd(mem, kernel), cfg(mem),
<<<<<<< HEAD
	  dlp_srvr(mem), dsp(mem, kernel), hid(mem, kernel), http(mem), ir_user(mem, kernel), frd(mem), fs(mem, kernel, config),
	  gsp_gpu(mem, gpu, kernel, currentPID), gsp_lcd(mem), ldr(mem, kernel), mcu_hwc(mem, config), mic(mem, kernel), nfc(mem, kernel), nim(mem), ndm(mem),
	  news_u(mem), ptm(mem, config), soc(mem), ssl(mem), y2r(mem, kernel) {}
=======
	  csnd(mem, kernel), dlp_srvr(mem), dsp(mem, kernel), hid(mem, kernel), http(mem), ir_user(mem, kernel), frd(mem), fs(mem, kernel, config),
	  gsp_gpu(mem, gpu, kernel, currentPID), gsp_lcd(mem), ldr(mem), mcu_hwc(mem, config), mic(mem, kernel), nfc(mem, kernel), nim(mem), ndm(mem),
	  news_u(mem), nwm_uds(mem, kernel), ptm(mem, config), soc(mem), ssl(mem), y2r(mem, kernel) {}
>>>>>>> 46cf049e

static constexpr int MAX_NOTIFICATION_COUNT = 16;

// Reset every single service
void ServiceManager::reset() {
	ac.reset();
	act.reset();
	am.reset();
	apt.reset();
	boss.reset();
	cam.reset();
	cecd.reset();
	cfg.reset();
	csnd.reset();
	dlp_srvr.reset();
	dsp.reset();
	hid.reset();
	http.reset();
	ir_user.reset();
	frd.reset();
	fs.reset();
	gsp_gpu.reset();
	gsp_lcd.reset();
	ldr.reset();
	mcu_hwc.reset();
	mic.reset();
	ndm.reset();
	news_u.reset();
	nfc.reset();
	nim.reset();
	ptm.reset();
	soc.reset();
	ssl.reset();
	y2r.reset();

	notificationSemaphore = std::nullopt;
}

// Match IPC messages to a "srv:" command based on their header
namespace Commands {
	enum : u32 {
		RegisterClient = 0x00010002,
		EnableNotification = 0x00020000,
		RegisterService = 0x00030100,
		UnregisterService = 0x000400C0,
		GetServiceHandle = 0x00050100,
		RegisterPort = 0x000600C2,
		UnregisterPort = 0x000700C0,
		GetPort = 0x00080100,
		Subscribe = 0x00090040,
		Unsubscribe = 0x000A0040,
		ReceiveNotification = 0x000B0000,
		PublishToSubscriber = 0x000C0080,
		PublishAndGetSubscriber = 0x000D0040,
		IsServiceRegistered = 0x000E00C0
	};
}

// Handle an IPC message issued using the SendSyncRequest SVC
// The parameters are stored in thread-local storage in this format: https://www.3dbrew.org/wiki/IPC#Message_Structure
// messagePointer: The base pointer for the IPC message
void ServiceManager::handleSyncRequest(u32 messagePointer) {
	const u32 header = mem.read32(messagePointer);

	switch (header) {
		case Commands::EnableNotification: enableNotification(messagePointer); break;
		case Commands::ReceiveNotification: receiveNotification(messagePointer); break;
		case Commands::RegisterClient: registerClient(messagePointer); break;
		case Commands::GetServiceHandle: getServiceHandle(messagePointer); break;
		case Commands::Subscribe: subscribe(messagePointer); break;
		case Commands::Unsubscribe: unsubscribe(messagePointer); break;
		default: Helpers::panic("Unknown \"srv:\" command: %08X", header);
	}
}

// https://www.3dbrew.org/wiki/SRV:RegisterClient
void ServiceManager::registerClient(u32 messagePointer) {
	log("srv::registerClient (Stubbed)\n");
	mem.write32(messagePointer, IPC::responseHeader(0x1, 1, 0));
	mem.write32(messagePointer + 4, Result::Success);
}

// clang-format off
static std::map<std::string, Handle> serviceMap = {
	{ "ac:u", KernelHandles::AC },
	{ "act:u", KernelHandles::ACT },
	{ "am:app", KernelHandles::AM },
	{ "APT:S", KernelHandles::APT }, // TODO: APT:A, APT:S and APT:U are slightly different
	{ "APT:A", KernelHandles::APT },
	{ "APT:U", KernelHandles::APT },
	{ "boss:U", KernelHandles::BOSS },
	{ "cam:u", KernelHandles::CAM },
	{ "cecd:u", KernelHandles::CECD },
	{ "cfg:u", KernelHandles::CFG_U },
	{ "cfg:i", KernelHandles::CFG_I },
	{ "csnd:SND", KernelHandles::CSND },
	{ "dlp:SRVR", KernelHandles::DLP_SRVR },
	{ "dsp::DSP", KernelHandles::DSP },
	{ "hid:USER", KernelHandles::HID },
	{ "http:C", KernelHandles::HTTP },
	{ "ir:USER", KernelHandles::IR_USER },
	{ "frd:u", KernelHandles::FRD },
	{ "fs:USER", KernelHandles::FS },
	{ "gsp::Gpu", KernelHandles::GPU },
	{ "gsp::Lcd", KernelHandles::LCD },
	{ "ldr:ro", KernelHandles::LDR_RO },
	{ "mcu::HWC", KernelHandles::MCU_HWC },
	{ "mic:u", KernelHandles::MIC },
	{ "ndm:u", KernelHandles::NDM },
	{ "news:u", KernelHandles::NEWS_U },
	{ "nfc:u", KernelHandles::NFC },
	{ "nwm::UDS", KernelHandles::NWM_UDS },
	{ "nim:aoc", KernelHandles::NIM },
	{ "ptm:u", KernelHandles::PTM }, // TODO: ptm:u and ptm:sysm have very different command sets
	{ "ptm:sysm", KernelHandles::PTM },
	{ "soc:U", KernelHandles::SOC },
	{ "ssl:C", KernelHandles::SSL },
	{ "y2r:u", KernelHandles::Y2R },
};
// clang-format on

// https://www.3dbrew.org/wiki/SRV:GetServiceHandle
void ServiceManager::getServiceHandle(u32 messagePointer) {
	u32 nameLength = mem.read32(messagePointer + 12);
	u32 flags = mem.read32(messagePointer + 16);
	u32 handle = 0;

	std::string service = mem.readString(messagePointer + 4, 8);
	log("srv::getServiceHandle (Service: %s, nameLength: %d, flags: %d)\n", service.c_str(), nameLength, flags);

	// Look up service handle in map, panic if it does not exist
	if (auto search = serviceMap.find(service); search != serviceMap.end())
		handle = search->second;
	else
		Helpers::panic("srv: GetServiceHandle with unknown service %s", service.c_str());

	mem.write32(messagePointer, IPC::responseHeader(0x5, 1, 2));
	mem.write32(messagePointer + 4, Result::Success);
	mem.write32(messagePointer + 12, handle);
}

void ServiceManager::enableNotification(u32 messagePointer) {
	log("srv::EnableNotification()\n");

	// Make a semaphore for notifications if none exists currently
	if (!notificationSemaphore.has_value() || kernel.getObject(notificationSemaphore.value(), KernelObjectType::Semaphore) == nullptr) {
		notificationSemaphore = kernel.makeSemaphore(0, MAX_NOTIFICATION_COUNT);
	}

	mem.write32(messagePointer, IPC::responseHeader(0x2, 1, 2));
	mem.write32(messagePointer + 4, Result::Success); // Result code
	mem.write32(messagePointer + 8, 0); // Translation descriptor
	// Handle to semaphore signaled on process notification
	mem.write32(messagePointer + 12, notificationSemaphore.value());
}

void ServiceManager::receiveNotification(u32 messagePointer) {
	log("srv::ReceiveNotification() (STUBBED)\n");

	mem.write32(messagePointer, IPC::responseHeader(0xB, 2, 0));
	mem.write32(messagePointer + 4, Result::Success); // Result code
	mem.write32(messagePointer + 8, 0); // Notification ID
}

void ServiceManager::subscribe(u32 messagePointer) {
	u32 id = mem.read32(messagePointer + 4);
	log("srv::Subscribe (id = %d) (stubbed)\n", id);

	mem.write32(messagePointer, IPC::responseHeader(0x9, 1, 0));
	mem.write32(messagePointer + 4, Result::Success);
}

void ServiceManager::unsubscribe(u32 messagePointer) {
	u32 id = mem.read32(messagePointer + 4);
	log("srv::Unsubscribe (id = %d) (stubbed)\n", id);

	mem.write32(messagePointer, IPC::responseHeader(0xA, 1, 0));
	mem.write32(messagePointer + 4, Result::Success);
}

void ServiceManager::sendCommandToService(u32 messagePointer, Handle handle) {
	switch (handle) {
		// Breaking alphabetical order a bit to place the ones I think are most common at the top
		case KernelHandles::GPU: [[likely]] gsp_gpu.handleSyncRequest(messagePointer); break;
		case KernelHandles::FS: [[likely]] fs.handleSyncRequest(messagePointer); break;
		case KernelHandles::APT: [[likely]] apt.handleSyncRequest(messagePointer); break;
		case KernelHandles::DSP: [[likely]] dsp.handleSyncRequest(messagePointer); break;

		case KernelHandles::AC: ac.handleSyncRequest(messagePointer); break;
		case KernelHandles::ACT: act.handleSyncRequest(messagePointer); break;
		case KernelHandles::AM: am.handleSyncRequest(messagePointer); break;
		case KernelHandles::BOSS: boss.handleSyncRequest(messagePointer); break;
		case KernelHandles::CAM: cam.handleSyncRequest(messagePointer); break;
		case KernelHandles::CECD: cecd.handleSyncRequest(messagePointer); break;
		case KernelHandles::CFG_U: cfg.handleSyncRequest(messagePointer, CFGService::Type::U); break;
		case KernelHandles::CFG_I: cfg.handleSyncRequest(messagePointer, CFGService::Type::I); break;
		case KernelHandles::CSND: csnd.handleSyncRequest(messagePointer); break;
		case KernelHandles::DLP_SRVR: dlp_srvr.handleSyncRequest(messagePointer); break;
		case KernelHandles::HID: hid.handleSyncRequest(messagePointer); break;
		case KernelHandles::HTTP: http.handleSyncRequest(messagePointer); break;
		case KernelHandles::IR_USER: ir_user.handleSyncRequest(messagePointer); break;
		case KernelHandles::FRD: frd.handleSyncRequest(messagePointer); break;
		case KernelHandles::LCD: gsp_lcd.handleSyncRequest(messagePointer); break;
		case KernelHandles::LDR_RO: ldr.handleSyncRequest(messagePointer); break;
		case KernelHandles::MCU_HWC: mcu_hwc.handleSyncRequest(messagePointer); break;
		case KernelHandles::MIC: mic.handleSyncRequest(messagePointer); break;
		case KernelHandles::NFC: nfc.handleSyncRequest(messagePointer); break;
		case KernelHandles::NIM: nim.handleSyncRequest(messagePointer); break;
		case KernelHandles::NDM: ndm.handleSyncRequest(messagePointer); break;
		case KernelHandles::NEWS_U: news_u.handleSyncRequest(messagePointer); break;
		case KernelHandles::NWM_UDS: nwm_uds.handleSyncRequest(messagePointer); break;
		case KernelHandles::PTM: ptm.handleSyncRequest(messagePointer); break;
		case KernelHandles::SOC: soc.handleSyncRequest(messagePointer); break;
		case KernelHandles::SSL: ssl.handleSyncRequest(messagePointer); break;
		case KernelHandles::Y2R: y2r.handleSyncRequest(messagePointer); break;
		default: Helpers::panic("Sent IPC message to unknown service %08X\n Command: %08X", handle, mem.read32(messagePointer));
	}
}<|MERGE_RESOLUTION|>--- conflicted
+++ resolved
@@ -7,15 +7,9 @@
 
 ServiceManager::ServiceManager(std::span<u32, 16> regs, Memory& mem, GPU& gpu, u32& currentPID, Kernel& kernel, const EmulatorConfig& config)
 	: regs(regs), mem(mem), kernel(kernel), ac(mem), am(mem), boss(mem), act(mem), apt(mem, kernel), cam(mem, kernel), cecd(mem, kernel), cfg(mem),
-<<<<<<< HEAD
-	  dlp_srvr(mem), dsp(mem, kernel), hid(mem, kernel), http(mem), ir_user(mem, kernel), frd(mem), fs(mem, kernel, config),
-	  gsp_gpu(mem, gpu, kernel, currentPID), gsp_lcd(mem), ldr(mem, kernel), mcu_hwc(mem, config), mic(mem, kernel), nfc(mem, kernel), nim(mem), ndm(mem),
-	  news_u(mem), ptm(mem, config), soc(mem), ssl(mem), y2r(mem, kernel) {}
-=======
 	  csnd(mem, kernel), dlp_srvr(mem), dsp(mem, kernel), hid(mem, kernel), http(mem), ir_user(mem, kernel), frd(mem), fs(mem, kernel, config),
 	  gsp_gpu(mem, gpu, kernel, currentPID), gsp_lcd(mem), ldr(mem), mcu_hwc(mem, config), mic(mem, kernel), nfc(mem, kernel), nim(mem), ndm(mem),
 	  news_u(mem), nwm_uds(mem, kernel), ptm(mem, config), soc(mem), ssl(mem), y2r(mem, kernel) {}
->>>>>>> 46cf049e
 
 static constexpr int MAX_NOTIFICATION_COUNT = 16;
 
