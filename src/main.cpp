#include "emulator.hpp"

int main (int argc, char *argv[]) {
    Emulator emu;

    emu.initGraphicsContext();

<<<<<<< HEAD
    auto romPath = std::filesystem::current_path() / (argc > 1 ? argv[1] : "OoT Demo.3ds");
=======
    auto romPath = std::filesystem::current_path() / (argc > 1 ? argv[1] : "teapot.elf");
>>>>>>> fc7e0b2b
    if (!emu.loadROM(romPath)) {
        // For some reason just .c_str() doesn't show the proper path
        Helpers::panic("Failed to load ROM file: %s", romPath.string().c_str());
    }

    emu.run();
}<|MERGE_RESOLUTION|>--- conflicted
+++ resolved
@@ -5,11 +5,7 @@
 
     emu.initGraphicsContext();
 
-<<<<<<< HEAD
-    auto romPath = std::filesystem::current_path() / (argc > 1 ? argv[1] : "OoT Demo.3ds");
-=======
     auto romPath = std::filesystem::current_path() / (argc > 1 ? argv[1] : "teapot.elf");
->>>>>>> fc7e0b2b
     if (!emu.loadROM(romPath)) {
         // For some reason just .c_str() doesn't show the proper path
         Helpers::panic("Failed to load ROM file: %s", romPath.string().c_str());
