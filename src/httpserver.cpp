#ifdef PANDA3DS_ENABLE_HTTP_SERVER
#include "httpserver.hpp"

#include <fstream>
#include <sstream>
#include <string>
#include <system_error>
#include <thread>
#include <vector>

#include "emulator.hpp"
#include "helpers.hpp"
#include "httplib.h"

class HttpActionScreenshot : public HttpAction {
	DeferredResponseWrapper& response;

  public:
	HttpActionScreenshot(DeferredResponseWrapper& response) : HttpAction(HttpActionType::Screenshot), response(response) {}
	DeferredResponseWrapper& getResponse() { return response; }
};

class HttpActionTogglePause : public HttpAction {
  public:
	HttpActionTogglePause() : HttpAction(HttpActionType::TogglePause) {}
};

class HttpActionReset : public HttpAction {
  public:
	HttpActionReset() : HttpAction(HttpActionType::Reset) {}
};

class HttpActionKey : public HttpAction {
	u32 key;
	bool state;

  public:
	HttpActionKey(u32 key, bool state) : HttpAction(HttpActionType::Key), key(key), state(state) {}

	u32 getKey() const { return key; }
	bool getState() const { return state; }
};

class HttpActionLoadRom : public HttpAction {
	std::filesystem::path path;
	bool paused;

  public:
	HttpActionLoadRom(std::filesystem::path path, bool paused) : HttpAction(HttpActionType::LoadRom), path(path), paused(paused) {}

	std::filesystem::path getPath() const { return path; }
	bool getPaused() const { return paused; }
};

std::unique_ptr<HttpAction> HttpAction::createScreenshotAction(DeferredResponseWrapper& response) {
	return std::make_unique<HttpActionScreenshot>(response);
}

std::unique_ptr<HttpAction> HttpAction::createKeyAction(u32 key, bool state) { return std::make_unique<HttpActionKey>(key, state); }
std::unique_ptr<HttpAction> HttpAction::createTogglePauseAction() { return std::make_unique<HttpActionTogglePause>(); }
std::unique_ptr<HttpAction> HttpAction::createResetAction() { return std::make_unique<HttpActionReset>(); }

std::unique_ptr<HttpAction> HttpAction::createLoadRomAction(std::filesystem::path path, bool paused) {
	return std::make_unique<HttpActionLoadRom>(path, paused);
}

HttpServer::HttpServer(Emulator* emulator)
	: emulator(emulator), server(std::make_unique<httplib::Server>()), keyMap({
																		   {"A", {HID::Keys::A}},
																		   {"B", {HID::Keys::B}},
																		   {"Select", {HID::Keys::Select}},
																		   {"Start", {HID::Keys::Start}},
																		   {"Right", {HID::Keys::Right}},
																		   {"Left", {HID::Keys::Left}},
																		   {"Up", {HID::Keys::Up}},
																		   {"Down", {HID::Keys::Down}},
																		   {"R", {HID::Keys::R}},
																		   {"L", {HID::Keys::L}},
																		   {"X", {HID::Keys::X}},
																		   {"Y", {HID::Keys::Y}},
																	   }) {
	httpServerThread = std::thread(&HttpServer::startHttpServer, this);
}

HttpServer::~HttpServer() {
	printf("Stopping http server...\n");
	server->stop();
	if (httpServerThread.joinable()) {
		httpServerThread.join();
	}
}

void HttpServer::pushAction(std::unique_ptr<HttpAction> action) {
	std::scoped_lock lock(actionQueueMutex);
	actionQueue.push(std::move(action));
}

void HttpServer::startHttpServer() {
	server->Get("/ping", [](const httplib::Request&, httplib::Response& response) { response.set_content("pong", "text/plain"); });

	server->Get("/screen", [this](const httplib::Request&, httplib::Response& response) {
		DeferredResponseWrapper wrapper(response);
		// Lock the mutex before pushing the action to ensure that the condition variable is not notified before we wait on it
		std::unique_lock lock(wrapper.mutex);
		pushAction(HttpAction::createScreenshotAction(wrapper));
		wrapper.cv.wait(lock, [&wrapper] { return wrapper.ready; });
	});

	server->Get("/input", [this](const httplib::Request& request, httplib::Response& response) {
		bool ok = false;
		for (auto& [keyStr, value] : request.params) {
			u32 key = stringToKey(keyStr);

			if (key != 0) {
				bool state = (value == "1");
				if (!state && value != "0") {
					// Invalid state
					ok = false;
					break;
				}

				pushAction(HttpAction::createKeyAction(key, state));
				ok = true;
			} else {
				// Invalid key
				ok = false;
				break;
			}
		}

		response.set_content(ok ? "ok" : "error", "text/plain");
	});

	server->Get("/step", [this](const httplib::Request&, httplib::Response& response) {
		// TODO: implement /step
		response.set_content("ok", "text/plain");
	});

	server->Get("/status", [this](const httplib::Request&, httplib::Response& response) { response.set_content(status(), "text/plain"); });

<<<<<<< HEAD
	server->Get("/load_rom", [this](const httplib::Request& request, httplib::Response& response) {
		printf("load_rom\n");
		auto it = request.params.find("path");
		if (it == request.params.end()) {
			response.set_content("error", "text/plain");
			return;
		}

		std::filesystem::path romPath = it->second;
		if (romPath.empty()) {
			response.set_content("error", "text/plain");
			return;
		} else {
			std::error_code error;
			if (!std::filesystem::is_regular_file(romPath, error)) {
				std::string message = "error: " + error.message();
				response.set_content(message, "text/plain");
				return;
			}
		}

		bool paused = false;
		it = request.params.find("paused");
		if (it != request.params.end()) {
			paused = (it->second == "1");
		}

		pushAction(HttpAction::createLoadRomAction(romPath, paused));
=======
	server->Get("/togglepause", [this](const httplib::Request&, httplib::Response& response) {
		pushAction(HttpAction::createTogglePauseAction());
		response.set_content("ok", "text/plain");
	});

	server->Get("/reset", [this](const httplib::Request&, httplib::Response& response) {
		pushAction(HttpAction::createResetAction());
>>>>>>> 037d16ae
		response.set_content("ok", "text/plain");
	});

	// TODO: ability to specify host and port
	printf("Starting HTTP server on port 1234\n");
	server->listen("localhost", 1234);
}

std::string HttpServer::status() {
	HIDService& hid = emulator->kernel.getServiceManager().getHID();
	std::stringstream stringStream;

	stringStream << "Panda3DS\n";
	stringStream << "Status: " << (paused ? "Paused" : "Running") << "\n";

	// TODO: This currently doesn't work for N3DS buttons
	auto keyPressed = [](const HIDService& hid, u32 mask) { return (hid.getOldButtons() & mask) != 0; };
	for (auto& [keyStr, value] : keyMap) {
		stringStream << keyStr << ": " << keyPressed(hid, value) << "\n";
	}

	return stringStream.str();
}

void HttpServer::processActions() {
	std::scoped_lock lock(actionQueueMutex);

	HIDService& hid = emulator->kernel.getServiceManager().getHID();

	while (!actionQueue.empty()) {
		std::unique_ptr<HttpAction> action = std::move(actionQueue.front());
		actionQueue.pop();

		switch (action->getType()) {
			case HttpActionType::Screenshot: {
				HttpActionScreenshot* screenshotAction = static_cast<HttpActionScreenshot*>(action.get());
				emulator->gpu.screenshot(httpServerScreenshotPath);
				std::ifstream file(httpServerScreenshotPath, std::ios::binary);
				std::vector<char> buffer(std::istreambuf_iterator<char>(file), {});

				DeferredResponseWrapper& response = screenshotAction->getResponse();
				response.inner_response.set_content(buffer.data(), buffer.size(), "image/png");
				std::unique_lock<std::mutex> lock(response.mutex);
				response.ready = true;
				response.cv.notify_one();
				break;
			}

			case HttpActionType::Key: {
				HttpActionKey* keyAction = static_cast<HttpActionKey*>(action.get());
				if (keyAction->getState()) {
					hid.pressKey(keyAction->getKey());
				} else {
					hid.releaseKey(keyAction->getKey());
				}
				break;
			}

<<<<<<< HEAD
			case HttpActionType::LoadRom: {
				HttpActionLoadRom* loadRomAction = static_cast<HttpActionLoadRom*>(action.get());
				emulator->loadROM(loadRomAction->getPath());
				paused = loadRomAction->getPaused();
				break;
			}
=======
			case HttpActionType::TogglePause: emulator->togglePause(); break;
			case HttpActionType::Reset: emulator->reset(Emulator::ReloadOption::Reload); break;
>>>>>>> 037d16ae

			default: break;
		}
	}
}

u32 HttpServer::stringToKey(const std::string& key_name) {
	if (keyMap.find(key_name) != keyMap.end()) {
		return keyMap[key_name];
	}

	return 0;
}

#endif  // PANDA3DS_ENABLE_HTTP_SERVER<|MERGE_RESOLUTION|>--- conflicted
+++ resolved
@@ -138,7 +138,6 @@
 
 	server->Get("/status", [this](const httplib::Request&, httplib::Response& response) { response.set_content(status(), "text/plain"); });
 
-<<<<<<< HEAD
 	server->Get("/load_rom", [this](const httplib::Request& request, httplib::Response& response) {
 		printf("load_rom\n");
 		auto it = request.params.find("path");
@@ -167,7 +166,9 @@
 		}
 
 		pushAction(HttpAction::createLoadRomAction(romPath, paused));
-=======
+        response.set_content("ok", "text/plain");
+    });
+
 	server->Get("/togglepause", [this](const httplib::Request&, httplib::Response& response) {
 		pushAction(HttpAction::createTogglePauseAction());
 		response.set_content("ok", "text/plain");
@@ -175,7 +176,6 @@
 
 	server->Get("/reset", [this](const httplib::Request&, httplib::Response& response) {
 		pushAction(HttpAction::createResetAction());
->>>>>>> 037d16ae
 		response.set_content("ok", "text/plain");
 	});
 
@@ -234,17 +234,15 @@
 				break;
 			}
 
-<<<<<<< HEAD
 			case HttpActionType::LoadRom: {
 				HttpActionLoadRom* loadRomAction = static_cast<HttpActionLoadRom*>(action.get());
 				emulator->loadROM(loadRomAction->getPath());
 				paused = loadRomAction->getPaused();
 				break;
 			}
-=======
+
 			case HttpActionType::TogglePause: emulator->togglePause(); break;
 			case HttpActionType::Reset: emulator->reset(Emulator::ReloadOption::Reload); break;
->>>>>>> 037d16ae
 
 			default: break;
 		}
