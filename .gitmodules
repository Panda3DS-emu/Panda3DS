[submodule "third_party/elfio"]
	path = third_party/elfio
	url = https://github.com/serge1/ELFIO
[submodule "third_party/dynarmic"]
	path = third_party/dynarmic
	url = https://github.com/merryhime/dynarmic
[submodule "third_party/SDL2"]
	path = third_party/SDL2
	url = https://github.com/libsdl-org/SDL
[submodule "third_party/boost"]
	path = third_party/boost
	url = https://github.com/citra-emu/ext-boost
[submodule "third_party/cryptopp/cryptopp"]
	path = third_party/cryptopp/cryptopp
	url = https://github.com/weidai11/cryptopp
[submodule "third_party/xbyak"]
	path = third_party/xbyak
	url = https://github.com/herumi/xbyak
[submodule "third_party/toml11"]
	path = third_party/toml11
	url = https://github.com/ToruNiina/toml11
[submodule "cpp-httplib"]
	path = third_party/httplib
	url = https://github.com/yhirose/cpp-httplib
[submodule "stb"]
	path = third_party/stb
	url = https://github.com/nothings/stb
[submodule "third_party/cmrc"]
	path = third_party/cmrc
	url = https://github.com/vector-of-bool/cmrc
[submodule "third_party/glm"]
	path = third_party/glm
	url = https://github.com/g-truc/glm
[submodule "third_party/discord-rpc"]
	path = third_party/discord-rpc
	url = https://github.com/Panda3DS-emu/discord-rpc
[submodule "third_party/LuaJIT"]
	path = third_party/LuaJIT
	url = https://github.com/Panda3DS-emu/LuaJIT
[submodule "third_party/mio"]
	path = third_party/mio
	url = https://github.com/vimpunk/mio
[submodule "third_party/hydra_core"]
	path = third_party/hydra_core
	url = https://github.com/hydra-emu/core
<<<<<<< HEAD
[submodule "third_party/luv"]
	path = third_party/luv
	url = https://github.com/luvit/luv
[submodule "third_party/libuv"]
	path = third_party/libuv
	url = https://github.com/libuv/libuv
=======
[submodule "third_party/zep"]
	path = third_party/zep
	url = https://github.com/Panda3DS-emu/zep
[submodule "third_party/oaknut"]
	path = third_party/oaknut
	url = https://github.com/merryhime/oaknut
>>>>>>> 28ca4cd7
<|MERGE_RESOLUTION|>--- conflicted
+++ resolved
@@ -43,18 +43,15 @@
 [submodule "third_party/hydra_core"]
 	path = third_party/hydra_core
 	url = https://github.com/hydra-emu/core
-<<<<<<< HEAD
-[submodule "third_party/luv"]
-	path = third_party/luv
-	url = https://github.com/luvit/luv
-[submodule "third_party/libuv"]
-	path = third_party/libuv
-	url = https://github.com/libuv/libuv
-=======
 [submodule "third_party/zep"]
 	path = third_party/zep
 	url = https://github.com/Panda3DS-emu/zep
 [submodule "third_party/oaknut"]
 	path = third_party/oaknut
 	url = https://github.com/merryhime/oaknut
->>>>>>> 28ca4cd7
+[submodule "third_party/luv"]
+	path = third_party/luv
+	url = https://github.com/luvit/luv
+[submodule "third_party/libuv"]
+	path = third_party/libuv
+	url = https://github.com/libuv/libuv