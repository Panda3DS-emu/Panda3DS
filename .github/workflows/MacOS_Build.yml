name: MacOS Build

on:
  push:
    branches:
      - master
  pull_request:

env:
  # Customize the CMake build type here (Release, Debug, RelWithDebInfo, etc.)
  BUILD_TYPE: Release

jobs:
  build:
    # The CMake configure and build commands are platform agnostic and should work equally
    # well on Windows or Mac.  You can convert this to a matrix build if you need
    # cross-platform coverage.
    # See: https://docs.github.com/en/free-pro-team@latest/actions/learn-github-actions/managing-complex-workflows#using-a-build-matrix
    runs-on: macos-latest

    steps:
    - uses: actions/checkout@v2
    - name: Fetch submodules
      run: git submodule update --init --recursive

    - name: Configure CMake
      # Configure CMake in a 'build' subdirectory. `CMAKE_BUILD_TYPE` is only required if you are using a single-configuration generator such as make.
      # See https://cmake.org/cmake/help/latest/variable/CMAKE_BUILD_TYPE.html?highlight=cmake_build_type
<<<<<<< HEAD
      run: cmake -B ${{github.workspace}}/build -DCMAKE_BUILD_TYPE=${{env.BUILD_TYPE}} -DCMAKE_C_COMPILER=/usr/local/opt/llvm/bin/clang -DCMAKE_CXX_COMPILER=/usr/local/opt/llvm/bin/clang++ -DENABLE_USER_BUILD=ON
=======
      run: cmake -B ${{github.workspace}}/build -DCMAKE_BUILD_TYPE=${{env.BUILD_TYPE}}
>>>>>>> eb5cc841

    - name: Build
      # Build your program with the given configuration
      run: cmake --build ${{github.workspace}}/build --config ${{env.BUILD_TYPE}}

    - name: Upload executable
      uses: actions/upload-artifact@v2
      with:
        name: MacOS executable
        path: './build/Alber'<|MERGE_RESOLUTION|>--- conflicted
+++ resolved
@@ -26,11 +26,7 @@
     - name: Configure CMake
       # Configure CMake in a 'build' subdirectory. `CMAKE_BUILD_TYPE` is only required if you are using a single-configuration generator such as make.
       # See https://cmake.org/cmake/help/latest/variable/CMAKE_BUILD_TYPE.html?highlight=cmake_build_type
-<<<<<<< HEAD
-      run: cmake -B ${{github.workspace}}/build -DCMAKE_BUILD_TYPE=${{env.BUILD_TYPE}} -DCMAKE_C_COMPILER=/usr/local/opt/llvm/bin/clang -DCMAKE_CXX_COMPILER=/usr/local/opt/llvm/bin/clang++ -DENABLE_USER_BUILD=ON
-=======
-      run: cmake -B ${{github.workspace}}/build -DCMAKE_BUILD_TYPE=${{env.BUILD_TYPE}}
->>>>>>> eb5cc841
+      run: cmake -B ${{github.workspace}}/build -DCMAKE_BUILD_TYPE=${{env.BUILD_TYPE}} -DENABLE_USER_BUILD=ON
 
     - name: Build
       # Build your program with the given configuration
