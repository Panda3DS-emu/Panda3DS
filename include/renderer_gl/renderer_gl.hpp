--- conflicted
+++ resolved
@@ -27,7 +27,6 @@
 	GLint alphaControlLoc = -1;
 	GLint texUnitConfigLoc = -1;
 
-<<<<<<< HEAD
 	// TEV configuration uniform locations
 	GLint textureEnvSourceLoc = -1;
 	GLint textureEnvOperandLoc = -1;
@@ -37,8 +36,6 @@
 	GLint textureEnvUpdateBufferLoc = -1;
 	GLint textureEnvBufferColorLoc = -1;
 
-=======
->>>>>>> 5b3266be
 	// Depth configuration uniform locations
 	GLint depthOffsetLoc = -1;
 	GLint depthScaleLoc = -1;
