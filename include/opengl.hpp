/***************************************************************************
 *   Copyright (C) 2022 PCSX-Redux authors                                 *
 *                                                                         *
 *   This program is free software; you can redistribute it and/or modify  *
 *   it under the terms of the GNU General Public License as published by  *
 *   the Free Software Foundation; either version 2 of the License, or     *
 *   (at your option) any later version.                                   *
 *                                                                         *
 *   This program is distributed in the hope that it will be useful,       *
 *   but WITHOUT ANY WARRANTY; without even the implied warranty of        *
 *   MERCHANTABILITY or FITNESS FOR A PARTICULAR PURPOSE.  See the         *
 *   GNU General Public License for more details.                          *
 *                                                                         *
 *   You should have received a copy of the GNU General Public License     *
 *   along with this program; if not, write to the                         *
 *   Free Software Foundation, Inc.,                                       *
 *   51 Franklin Street, Fifth Floor, Boston, MA 02110-1301 USA.           *
 ***************************************************************************/

#pragma once
#include <array>
#include <cassert>
<<<<<<< HEAD
#include <cstddef>
=======
#include <cstdarg>
>>>>>>> fc7e0b2b
#include <functional>
#include <initializer_list>
#include <iostream>
#include <stdexcept>
#include <string_view>
#include <type_traits>
#include <utility>

#include <glad/gl.h>

// Check if we have C++20. If yes, we can add C++20 std::span support
#ifdef _MSVC_LANG // MSVC does not properly define __cplusplus without a compiler flag...
#if _MSVC_LANG >= 202002L
#define OPENGL_HAVE_CPP20
#endif
#elif __cplusplus >= 202002L
#define OPENGL_HAVE_CPP20
#endif // MSVC_LANG

#ifdef OPENGL_HAVE_CPP20
#include <span>
#endif

#if defined(GPU_DEBUG_INFO)
#define OPENGL_DEBUG_INFO
#endif

#ifdef _MSC_VER
#include <sal.h> 
#define OPENGL_PRINTF_FORMAT _Printf_format_string_
#define OPENGL_PRINTF_FORMAT_ATTR(format_arg_index, dots_arg_index)
#else
#define OPENGL_PRINTF_FORMAT
#define OPENGL_PRINTF_FORMAT_ATTR(format_arg_index, dots_arg_index) __attribute__((__format__(__printf__, format_arg_index, dots_arg_index)))
#endif

// Uncomment the following define if you want GL objects to automatically free themselves when their lifetime ends
// #define OPENGL_DESTRUCTORS

namespace OpenGL {

    // Workaround for using static_assert inside constexpr if
    // https://stackoverflow.com/questions/53945490/how-to-assert-that-a-constexpr-if-else-clause-never-happen
    template <class...>
    constexpr std::false_type AlwaysFalse{};

	OPENGL_PRINTF_FORMAT_ATTR(3, 4)
	static void setObjectLabel(GLenum identifier, GLuint name, OPENGL_PRINTF_FORMAT const char* format, ...) {
#if defined(OPENGL_DEBUG_INFO)
		GLchar label[256] = {};
		va_list args;
		va_start(args, format);
		const GLsizei length = vsnprintf(label, std::size(label), format, args);
		va_end(args);
		glObjectLabel(identifier, name, length, label);
#endif
	}

	class DebugScope {
#if defined(OPENGL_DEBUG_INFO)
		inline static GLuint scopeDepth = 0;
		const GLuint m_scope_depth;
#endif

	  public:
		OPENGL_PRINTF_FORMAT_ATTR(2, 3)
		DebugScope(OPENGL_PRINTF_FORMAT const char* format, ...)
#if defined(OPENGL_DEBUG_INFO)
			: m_scope_depth(scopeDepth++) {
			GLchar message[256] = {};
			va_list args;
			va_start(args, format);
			const GLsizei length = vsnprintf(message, std::size(message), format, args);
			va_end(args);
			glPushDebugGroup(GL_DEBUG_SOURCE_APPLICATION, m_scope_depth, length, message);
		}
#else
		{
		}
#endif

		~DebugScope() {
#if defined(OPENGL_DEBUG_INFO)
			glPopDebugGroup();
			scopeDepth--;
#endif
		}
	};

	struct VertexArray {
        GLuint m_handle = 0;

        void create() {
            if (m_handle == 0) {
                glGenVertexArrays(1, &m_handle);
            }
        }
        VertexArray(bool shouldCreate = false) {
            if (shouldCreate) {
                create();
            }
        }

#ifdef OPENGL_DESTRUCTORS
        ~VertexArray() { free(); }
#endif
        GLuint handle() { return m_handle; }
        bool exists() { return m_handle != 0; }
        void bind() { glBindVertexArray(m_handle); }

        template <typename T>
        void setAttributeFloat(GLuint index, GLint size, GLsizei stride, const void* offset, bool normalized = GL_FALSE) {
            if constexpr (std::is_same<T, GLfloat>()) {
                glVertexAttribPointer(index, size, GL_FLOAT, normalized, stride, offset);
            }
            else if constexpr (std::is_same<T, GLbyte>()) {
                glVertexAttribPointer(index, size, GL_BYTE, normalized, stride, offset);
            }
            else if constexpr (std::is_same<T, GLubyte>()) {
                glVertexAttribPointer(index, size, GL_UNSIGNED_BYTE, normalized, stride, offset);
            }
            else if constexpr (std::is_same<T, GLshort>()) {
                glVertexAttribPointer(index, size, GL_SHORT, normalized, stride, offset);
            }
            else if constexpr (std::is_same<T, GLushort>()) {
                glVertexAttribPointer(index, size, GL_UNSIGNED_SHORT, normalized, stride, offset);
            }
            else if constexpr (std::is_same<T, GLint>()) {
                glVertexAttribPointer(index, size, GL_INT, normalized, stride, offset);
            }
            else if constexpr (std::is_same<T, GLuint>()) {
                glVertexAttribPointer(index, size, GL_UNSIGNED_INT, normalized, stride, offset);
            }
            else {
                static_assert(AlwaysFalse<T>, "Unimplemented type for OpenGL::setAttributeFloat");
            }
        }

        template <typename T>
        void setAttributeInt(GLuint index, GLint size, GLsizei stride, const void* offset) {
            if constexpr (std::is_same<T, GLbyte>()) {
                glVertexAttribIPointer(index, size, GL_BYTE, stride, offset);
            }
            else if constexpr (std::is_same<T, GLubyte>()) {
                glVertexAttribIPointer(index, size, GL_UNSIGNED_BYTE, stride, offset);
            }
            else if constexpr (std::is_same<T, GLshort>()) {
                glVertexAttribIPointer(index, size, GL_SHORT, stride, offset);
            }
            else if constexpr (std::is_same<T, GLushort>()) {
                glVertexAttribIPointer(index, size, GL_UNSIGNED_SHORT, stride, offset);
            }
            else if constexpr (std::is_same<T, GLint>()) {
                glVertexAttribIPointer(index, size, GL_INT, stride, offset);
            }
            else if constexpr (std::is_same<T, GLuint>()) {
                glVertexAttribIPointer(index, size, GL_UNSIGNED_INT, stride, offset);
            }
            else {
                static_assert(AlwaysFalse<T>, "Unimplemented type for OpenGL::setAttributeInt");
            }
        }

        template <typename T>
        void setAttributeFloat(GLuint index, GLint size, GLsizei stride, size_t offset, bool normalized = false) {
            setAttributeFloat<T>(index, size, stride, reinterpret_cast<const void*>(offset), normalized);
        }

        template <typename T>
        void setAttributeInt(GLuint index, GLint size, GLsizei stride, size_t offset) {
            setAttributeInt<T>(index, size, stride, reinterpret_cast<const void*>(offset));
        }

        void enableAttribute(GLuint index) { glEnableVertexAttribArray(index); }
        void disableAttribute(GLuint index) { glDisableVertexAttribArray(index); }

        void free() {
            glDeleteVertexArrays(1, &m_handle);
        }
    };

    enum FramebufferTypes {
        DrawFramebuffer = GL_DRAW_FRAMEBUFFER,
        ReadFramebuffer = GL_READ_FRAMEBUFFER,
        DrawAndReadFramebuffer = GL_FRAMEBUFFER
    };

    // Texture filters
    enum Filters {
        Nearest = GL_NEAREST,
        Linear = GL_LINEAR,
        NearestMipmapNearest = GL_NEAREST_MIPMAP_NEAREST,
        NearestMipmapLinear = GL_NEAREST_MIPMAP_LINEAR,
        LinearMipmapNearest = GL_LINEAR_MIPMAP_NEAREST,
        LinearMipmapLinear = GL_LINEAR_MIPMAP_LINEAR
    };

    // Wrapping mode for texture UVs
    enum WrappingMode {
        ClampToEdge = GL_CLAMP_TO_EDGE,
        ClampToBorder = GL_CLAMP_TO_BORDER,
        RepeatMirrored = GL_MIRRORED_REPEAT,
        Repeat = GL_REPEAT,
        MirrorClampToEdge = GL_MIRROR_CLAMP_TO_EDGE
    };

    struct Texture {
        GLuint m_handle = 0;
        int m_width, m_height;
        GLenum m_binding;
        int m_samples = 1;  // For MSAA

        void create(int width, int height, GLint internalFormat, GLenum binding = GL_TEXTURE_2D, int samples = 1) {
            m_width = width;
            m_height = height;
            m_binding = binding;

            glGenTextures(1, &m_handle);
            bind();

            if (binding == GL_TEXTURE_2D_MULTISAMPLE) {
                if (!glTexStorage2DMultisample) {  // Assert that glTexStorage2DMultisample has been loaded
                    throw std::runtime_error("MSAA is not supported on this platform");
                }

                int maxSampleCount;
                glGetIntegerv(GL_MAX_INTEGER_SAMPLES, &maxSampleCount);
                if (samples > maxSampleCount) {
                    samples = maxSampleCount;
                }

                glTexStorage2DMultisample(GL_TEXTURE_2D_MULTISAMPLE, samples, internalFormat, width, height, GL_TRUE);
            }
            else {
                glTexStorage2D(binding, 1, internalFormat, width, height);
            }
        }

        void createMSAA(int width, int height, GLint internalFormat, int samples) {
            create(width, height, internalFormat, GL_TEXTURE_2D_MULTISAMPLE, samples);
        }

        // Creates a depth, stencil or depth-stencil texture
        void createDSTexture(int width, int height, GLenum internalFormat, GLenum format, const void* data = nullptr,
            GLenum type = GL_FLOAT, GLenum binding = GL_TEXTURE_2D) {
            m_width = width;
            m_height = height;
            m_binding = binding;

            glGenTextures(1, &m_handle);
            bind();
            glTexImage2D(binding, 0, internalFormat, width, height, 0, format, type, data);
        }

        void setWrapS(WrappingMode mode) {
            glTexParameteri(m_binding, GL_TEXTURE_WRAP_S, static_cast<GLint>(mode));
        }

        void setWrapT(WrappingMode mode) {
            glTexParameteri(m_binding, GL_TEXTURE_WRAP_T, static_cast<GLint>(mode));
    }

        void setWrapR(WrappingMode mode) {
            glTexParameteri(m_binding, GL_TEXTURE_WRAP_R, static_cast<GLint>(mode));
        }

        void setMinFilter(Filters filter) {
            glTexParameteri(m_binding, GL_TEXTURE_MIN_FILTER, static_cast<GLint>(filter));
        }

        void setMagFilter(Filters filter) {
            glTexParameteri(m_binding, GL_TEXTURE_MAG_FILTER, static_cast<GLint>(filter));
        }

#ifdef OPENGL_DESTRUCTORS
        ~Texture() { free(); }
#endif
        GLuint handle() { return m_handle; }
        bool exists() { return m_handle != 0; }
        void bind() { glBindTexture(m_binding, m_handle); }
        int width() { return m_width; }
        int height() { return m_height; }

       void free() { glDeleteTextures(1, &m_handle); }
    };

    struct Framebuffer {
        GLuint m_handle = 0;
        GLenum m_textureType;  // GL_TEXTURE_2D or GL_TEXTURE_2D_MULTISAMPLE

        void create() {
            if (m_handle == 0) {
                glGenFramebuffers(1, &m_handle);
            }
        }

        Framebuffer(bool shouldCreate = false) {
            if (shouldCreate) {
                create();
            }
        }

#ifdef OPENGL_DESTRUCTORS
        ~Framebuffer() { free(); }
#endif
        GLuint handle() { return m_handle; }
        bool exists() { return m_handle != 0; }
        void bind(GLenum target) { glBindFramebuffer(target, m_handle); }
        void bind(FramebufferTypes target) { bind(static_cast<GLenum>(target)); }
        void free() { glDeleteFramebuffers(1, &m_handle); }

        void createWithTexture(Texture& tex, GLenum mode = GL_FRAMEBUFFER, GLenum textureType = GL_TEXTURE_2D) {
            m_textureType = textureType;
            create();
            bind(mode);
            glFramebufferTexture2D(mode, GL_COLOR_ATTACHMENT0, textureType, tex.handle(), 0);
        }

        void createWithReadTexture(Texture& tex, GLenum textureType = GL_TEXTURE_2D) {
            createWithTexture(tex, GL_READ_FRAMEBUFFER, textureType);
        }
        void createWithDrawTexture(Texture& tex, GLenum textureType = GL_TEXTURE_2D) {
            createWithTexture(tex, GL_DRAW_FRAMEBUFFER, textureType);
        }

        void createWithTextureMSAA(Texture& tex, GLenum mode = GL_FRAMEBUFFER) {
            m_textureType = GL_TEXTURE_2D_MULTISAMPLE;
            create();
            bind(mode);
            glFramebufferTexture2D(mode, GL_COLOR_ATTACHMENT0, GL_TEXTURE_2D_MULTISAMPLE, tex.handle(), 0);
        }
    };

    enum ShaderType {
        Fragment = GL_FRAGMENT_SHADER,
        Vertex = GL_VERTEX_SHADER,
        Geometry = GL_GEOMETRY_SHADER,
        Compute = GL_COMPUTE_SHADER,
        TessControl = GL_TESS_CONTROL_SHADER,
        TessEvaluation = GL_TESS_EVALUATION_SHADER
    };

    struct Shader {
        GLuint m_handle = 0;

        Shader() {}
        Shader(const std::string_view source, ShaderType type) { create(source, static_cast<GLenum>(type)); }

        // Returns whether compilation failed or not
        bool create(const std::string_view source, GLenum type) {
            m_handle = glCreateShader(type);
            const GLchar* const sources[1] = { source.data() };

            glShaderSource(m_handle, 1, sources, nullptr);
            glCompileShader(m_handle);

            GLint success;
            glGetShaderiv(m_handle, GL_COMPILE_STATUS, &success);
            if (success == GL_FALSE) {
                char buf[4096];
                glGetShaderInfoLog(m_handle, 4096, nullptr, buf);
                fprintf(stderr, "Failed to compile shader\nError: %s\n", buf);
                glDeleteShader(m_handle);

                m_handle = 0;
            }

            return m_handle != 0;
        }

        GLuint handle() { return m_handle; }
        bool exists() { return m_handle != 0; }
    };

    struct Program {
        GLuint m_handle = 0;

        bool create(std::initializer_list<std::reference_wrapper<Shader>> shaders) {
            m_handle = glCreateProgram();
            for (const auto& shader : shaders) {
                glAttachShader(m_handle, shader.get().handle());
            }

            glLinkProgram(m_handle);
            GLint success;
            glGetProgramiv(m_handle, GL_LINK_STATUS, &success);

            if (!success) {
                char buf[4096];
                glGetProgramInfoLog(m_handle, 4096, nullptr, buf);
                fprintf(stderr, "Failed to link program\nError: %s\n", buf);
                glDeleteProgram(m_handle);

                m_handle = 0;
            }

            return m_handle != 0;
        }

        GLuint handle() { return m_handle; }
        bool exists() { return m_handle != 0; }
        void use() { glUseProgram(m_handle); }
    };

    static void dispatchCompute(GLuint groupsX = 1, GLuint groupsY = 1, GLuint groupsZ = 1) {
        glDispatchCompute(groupsX, groupsY, groupsZ);
    }

    struct VertexBuffer {
        GLuint m_handle = 0;

        void create() {
            if (m_handle == 0) {
                glGenBuffers(1, &m_handle);
            }
        }

        void createFixedSize(GLsizei size, GLenum usage = GL_DYNAMIC_DRAW) {
            create();
            bind();
            glBufferData(GL_ARRAY_BUFFER, size, nullptr, usage);
        }

        VertexBuffer(bool shouldCreate = false) {
            if (shouldCreate) {
                create();
            }
        }

#ifdef OPENGL_DESTRUCTORS
        ~VertexBuffer() { free(); }
#endif  
        GLuint handle() { return m_handle; }
        bool exists() { return m_handle != 0; }
        void bind() { glBindBuffer(GL_ARRAY_BUFFER, m_handle); }
        void free() { glDeleteBuffers(1, &m_handle); }

        // Reallocates the buffer on every call. Prefer the sub version if possible.
		template <typename VertType>
		void bufferVerts(VertType* vertices, int vertCount, GLenum usage = GL_DYNAMIC_DRAW) {
			glBufferData(GL_ARRAY_BUFFER, sizeof(VertType) * vertCount, vertices, usage);
		}

		// Only use if you used createFixedSize
		template <typename VertType>
		void bufferVertsSub(VertType* vertices, int vertCount, GLintptr offset = 0) {
			glBufferSubData(GL_ARRAY_BUFFER, offset, sizeof(VertType) * vertCount, vertices);
		}

        // If C++20 is available, add overloads that take std::span instead of raw pointers
#ifdef OPENGL_HAVE_CPP20
		template <typename VertType>
		void bufferVerts(std::span<const VertType> vertices, GLenum usage = GL_DYNAMIC_DRAW) {
			glBufferData(GL_ARRAY_BUFFER, sizeof(VertType) * vertices.size(), vertices.data(), usage);
		}

		template <typename VertType>
		void bufferVertsSub(std::span<const VertType> vertices, GLintptr offset = 0) {
			glBufferSubData(GL_ARRAY_BUFFER, offset, sizeof(VertType) * vertices.size(), vertices.data());
		}
#endif
	};

    enum DepthFunc {
        Never = GL_NEVER,       // Depth test never passes
        Always = GL_ALWAYS,     // Depth test always passes
        Equal = GL_EQUAL,       // Depth test passes if frag z == depth buffer z
        NotEqual = GL_NOTEQUAL, // Depth test passes if frag z != depth buffer z
        Less = GL_LESS,         // Depth test passes if frag z < depth buffer z
        Lequal = GL_LEQUAL,     // Depth test passes if frag z <= depth buffer z
        Greater = GL_GREATER,   // Depth test passes if frag z > depth buffer z
        Gequal = GL_GEQUAL,     // Depth test passes if frag z >= depth buffer z 
    };

    static void setClearColor(float val) { glClearColor(val, val, val, val); }
    static void setClearColor(float r, float g, float b, float a) { glClearColor(r, g, b, a); }
    static void setClearDepth(float depth) { glClearDepthf(depth); }
    static void setClearStencil(GLint stencil) { glClearStencil(stencil); }
    static void clearColor() { glClear(GL_COLOR_BUFFER_BIT); }
    static void clearDepth() { glClear(GL_DEPTH_BUFFER_BIT); }
    static void clearStencil() { glClear(GL_STENCIL_BUFFER_BIT); }
    static void clearColorAndDepth() { glClear(GL_COLOR_BUFFER_BIT | GL_DEPTH_BUFFER_BIT); }
    static void clearColorAndStencil() { glClear(GL_COLOR_BUFFER_BIT | GL_STENCIL_BUFFER_BIT); }
    static void clearDepthAndStencil() { glClear(GL_DEPTH_BUFFER_BIT | GL_STENCIL_BUFFER_BIT); }
    static void clearAll() { glClear(GL_COLOR_BUFFER_BIT | GL_DEPTH_BUFFER_BIT | GL_STENCIL_BUFFER_BIT); }

    static void setViewport(GLsizei width, GLsizei height) { glViewport(0, 0, width, height); }
    static void setViewport(GLsizei x, GLsizei y, GLsizei width, GLsizei height) { glViewport(x, y, width, height); }
    static void setScissor(GLsizei width, GLsizei height) { glScissor(0, 0, width, height); }
    static void setScissor(GLsizei x, GLsizei y, GLsizei width, GLsizei height) { glScissor(x, y, width, height); }
    static void setStencilMask(GLuint mask) { glStencilMask(mask); }

    static void bindScreenFramebuffer() { glBindFramebuffer(GL_FRAMEBUFFER, 0); }
    static void enableScissor() { glEnable(GL_SCISSOR_TEST); }
    static void disableScissor() { glDisable(GL_SCISSOR_TEST); }
    static void enableBlend() { glEnable(GL_BLEND); }
    static void disableBlend() { glDisable(GL_BLEND); }
    static void enableDepth() { glEnable(GL_DEPTH_TEST); }
    static void disableDepth() { glDisable(GL_DEPTH_TEST); }
    static void enableStencil() { glEnable(GL_STENCIL_TEST); }
    static void disableStencil() { glDisable(GL_STENCIL_TEST); }

    static void setDepthFunc(DepthFunc func) { glDepthFunc(static_cast<GLenum>(func)); }

    enum Primitives {
        Triangle = GL_TRIANGLES,
        Triangles = Triangle,
        Tri = Triangle,
        Tris = Triangle,
        TriangleStrip = GL_TRIANGLE_STRIP,
        TriangleFan = GL_TRIANGLE_FAN,
        Line = GL_LINES,
        Lines = Line,
        LineStrip = GL_LINE_STRIP,
        Point = GL_POINTS,
        Points = Point
    };

    static void draw(Primitives prim, GLsizei vertexCount) { glDrawArrays(static_cast<GLenum>(prim), 0, vertexCount); }
    static void draw(Primitives prim, GLint first, GLsizei vertexCount) {
        glDrawArrays(static_cast<GLenum>(prim), first, vertexCount);
    }

    enum FillMode { DrawPoints = GL_POINT, DrawWire = GL_LINE, FillPoly = GL_FILL };

    static void setFillMode(GLenum mode) { glPolygonMode(GL_FRONT_AND_BACK, mode); }
    static void setFillMode(FillMode mode) { glPolygonMode(GL_FRONT_AND_BACK, static_cast<GLenum>(mode)); }
    static void drawWireframe() { setFillMode(DrawWire); }

    template <typename T>
    T get(GLenum query) {
        T ret{};
        if constexpr (std::is_same<T, GLint>()) {
            glGetIntegerv(query, &ret);
        }
        else if constexpr (std::is_same<T, GLfloat>()) {
            glGetFloatv(query, &ret);
        }
        else if constexpr (std::is_same<T, GLdouble>()) {
            glGetDoublev(query, &ret);
        }
        else if constexpr (std::is_same<T, GLboolean>()) {
            glGetBooleanv(query, &ret);
        }
        else {
            static_assert(AlwaysFalse<T>, "Invalid type for OpenGL::get");
        }

        return ret;
    }

    static bool isEnabled(GLenum query) { return glIsEnabled(query) != GL_FALSE; }

    static GLint getDrawFramebuffer() { return get<GLint>(GL_DRAW_FRAMEBUFFER_BINDING); }
    static GLint maxSamples() { return get<GLint>(GL_MAX_INTEGER_SAMPLES); }
    static GLint getTex2D() { return get<GLint>(GL_TEXTURE_BINDING_2D); }
    static GLint getProgram() { return get<GLint>(GL_CURRENT_PROGRAM); }
    static bool scissorEnabled() { return isEnabled(GL_SCISSOR_TEST); }

    [[nodiscard]] static GLint uniformLocation(GLuint program, const char* name) {
        return glGetUniformLocation(program, name);
    }
    [[nodiscard]] static GLint uniformLocation(Program& program, const char* name) {
        return glGetUniformLocation(program.handle(), name);
    }

    enum BlendEquation {
        Add = GL_FUNC_ADD,
        Sub = GL_FUNC_SUBTRACT,
        ReverseSub = GL_FUNC_REVERSE_SUBTRACT,
        Min = GL_MIN,
        Max = GL_MAX
    };

    static void setBlendColor(float r, float g, float b, float a = 1.0) { glBlendColor(r, g, b, a); }
    static void setBlendEquation(BlendEquation eq) { glBlendEquation(eq); }
    static void setBlendEquation(BlendEquation eq1, BlendEquation eq2) { glBlendEquationSeparate(eq1, eq2); }

    static void setBlendFactor(GLenum fac1, GLenum fac2) { glBlendFunc(fac1, fac2); }
    static void setBlendFactor(GLenum fac1, GLenum fac2, GLenum fac3, GLenum fac4) {
        glBlendFuncSeparate(fac1, fac2, fac3, fac4);
    }

    // Abstraction for GLSL vectors
    template <typename T, int size>
    class Vector {
        // A GLSL vector can only have 2, 3 or 4 elements
        static_assert(size == 2 || size == 3 || size == 4);
        T m_storage[size];

    public:
        T& r() { return m_storage[0]; }
        T& g() { return m_storage[1]; }
        T& b() {
            static_assert(size >= 3, "Out of bounds OpenGL::Vector access");
            return m_storage[2];
        }
        T& a() {
            static_assert(size >= 4, "Out of bounds OpenGL::Vector access");
            return m_storage[3];
        }

        T& x() { return r(); }
        T& y() { return g(); }
        T& z() { return b(); }
        T& w() { return a(); }
        T& operator[](size_t index) { return m_storage[index]; }
        const T& operator[](size_t index) const { return m_storage[index]; }

        T& u() { return r(); }
        T& v() { return g(); }

        T& s() { return r(); }
        T& t() { return g(); }
        T& p() { return b(); }
        T& q() { return a(); }

        Vector(std::array<T, size> list) { std::copy(list.begin(), list.end(), &m_storage[0]); }

        Vector() {}
    };

    using vec2 = Vector<GLfloat, 2>;
    using vec3 = Vector<GLfloat, 3>;
    using vec4 = Vector<GLfloat, 4>;

    using dvec2 = Vector<GLdouble, 2>;
    using dvec3 = Vector<GLdouble, 3>;
    using dvec4 = Vector<GLdouble, 4>;

    using ivec2 = Vector<GLint, 2>;
    using ivec3 = Vector<GLint, 3>;
    using ivec4 = Vector<GLint, 4>;

    using uvec2 = Vector<GLuint, 2>;
    using uvec3 = Vector<GLuint, 3>;
    using uvec4 = Vector<GLuint, 4>;

    // A 2D rectangle, meant to be used for stuff like scissor rects or viewport rects
    // We're never supporting 3D rectangles, because rectangles were never meant to be 3D in the first place
    // x, y: Coords of the top left vertex
    // width, height: Dimensions of the rectangle. Initialized to 0 if not specified.
    template <typename T>
    struct Rectangle {
        T x, y, width, height;

        std::pair<T, T> topLeft() { return std::make_pair(x, y); }
        std::pair<T, T> topRight() { return std::make_pair(x + width, y); }
        std::pair<T, T> bottomLeft() { return std::make_pair(x, y + height); }
        std::pair<T, T> bottomRight() { return std::make_pair(x + width, y + height); }

        Rectangle() : x(0), y(0), width(0), height(0) {}
        Rectangle(T x, T y, T width, T height) : x(x), y(y), width(width), height(height) {}

        bool isEmpty() { return width == 0 && height == 0; }
        bool isLine() { return (width == 0 && height != 0) || (width != 0 && height == 0); }

        void setEmpty() { x = y = width = height = 0; }
    };

    using Rect = Rectangle<GLuint>;

}  // end namespace OpenGL<|MERGE_RESOLUTION|>--- conflicted
+++ resolved
@@ -20,11 +20,8 @@
 #pragma once
 #include <array>
 #include <cassert>
-<<<<<<< HEAD
 #include <cstddef>
-=======
 #include <cstdarg>
->>>>>>> fc7e0b2b
 #include <functional>
 #include <initializer_list>
 #include <iostream>
