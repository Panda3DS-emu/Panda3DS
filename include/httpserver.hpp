--- conflicted
+++ resolved
@@ -13,11 +13,7 @@
 
 #include "helpers.hpp"
 
-<<<<<<< HEAD
-enum class HttpActionType { None, Screenshot, Key, LoadRom };
-=======
-enum class HttpActionType { None, Screenshot, Key, TogglePause, Reset };
->>>>>>> 037d16ae
+enum class HttpActionType { None, Screenshot, Key, TogglePause, Reset, LoadRom };
 
 class Emulator;
 namespace httplib {
@@ -47,12 +43,9 @@
 
 	static std::unique_ptr<HttpAction> createScreenshotAction(DeferredResponseWrapper& response);
 	static std::unique_ptr<HttpAction> createKeyAction(uint32_t key, bool state);
-<<<<<<< HEAD
 	static std::unique_ptr<HttpAction> createLoadRomAction(std::filesystem::path path, bool paused);
-=======
 	static std::unique_ptr<HttpAction> createTogglePauseAction();
 	static std::unique_ptr<HttpAction> createResetAction();
->>>>>>> 037d16ae
 };
 
 struct HttpServer {
