#pragma once
#include "config.hpp"
#include "fs/archive_ext_save_data.hpp"
#include "fs/archive_ncch.hpp"
#include "fs/archive_save_data.hpp"
#include "fs/archive_sdmc.hpp"
#include "fs/archive_self_ncch.hpp"
#include "fs/archive_user_save_data.hpp"
#include "helpers.hpp"
#include "kernel_types.hpp"
#include "logger.hpp"
#include "memory.hpp"

// Yay, more circular dependencies
class Kernel;

class FSService {
	Handle handle = KernelHandles::FS;
	Memory& mem;
	Kernel& kernel;

	MAKE_LOG_FUNCTION(log, fsLogger)

	// The different filesystem archives (Save data, SelfNCCH, SDMC, NCCH, ExtData, etc)
	SelfNCCHArchive selfNcch;
	SaveDataArchive saveData;
	SDMCArchive sdmc;
	NCCHArchive ncch;

	// UserSaveData archives
	UserSaveDataArchive userSaveData1;
	UserSaveDataArchive userSaveData2;

	ExtSaveDataArchive extSaveData_sdmc;
	ExtSaveDataArchive sharedExtSaveData_nand;

	ArchiveBase* getArchiveFromID(u32 id, const FSPath& archivePath);
	Rust::Result<Handle, HorizonResult> openArchiveHandle(u32 archiveID, const FSPath& path);
	Rust::Result<Handle, HorizonResult> openDirectoryHandle(ArchiveBase* archive, const FSPath& path);
	std::optional<Handle> openFileHandle(ArchiveBase* archive, const FSPath& path, const FSPath& archivePath, const FilePerms& perms);
	FSPath readPath(u32 type, u32 pointer, u32 size);

	const EmulatorConfig& config;

	// Service commands
	void abnegateAccessRight(u32 messagePointer);
	void createDirectory(u32 messagePointer);
	void createExtSaveData(u32 messagePointer);
	void createFile(u32 messagePointer);
	void closeArchive(u32 messagePointer);
	void controlArchive(u32 messagePointer);
	void deleteExtSaveData(u32 messagePointer);
	void deleteFile(u32 messagePointer);
	void formatSaveData(u32 messagePointer);
	void formatThisUserSaveData(u32 messagePointer);
	void getArchiveResource(u32 messagePointer);
	void getFreeBytes(u32 messagePointer);
	void getFormatInfo(u32 messagePointer);
	void getPriority(u32 messagePointer);
	void getThisSaveDataSecureValue(u32 messagePointer);
	void theGameboyVCFunction(u32 messagePointer);
	void initialize(u32 messagePointer);
	void initializeWithSdkVersion(u32 messagePointer);
	void isSdmcDetected(u32 messagePointer);
	void isSdmcWritable(u32 messagePOinter);
	void openArchive(u32 messagePointer);
	void openDirectory(u32 messagePointer);
	void openFile(u32 messagePointer);
	void openFileDirectly(u32 messagePointer);
	void setArchivePriority(u32 messagePointer);
	void setPriority(u32 messagePointer);
	void setThisSaveDataSecureValue(u32 messagePointer);

	// Used for set/get priority: Not sure what sort of priority this is referring to
	u32 priority;

public:
<<<<<<< HEAD
	FSService(Memory& mem, Kernel& kernel, const EmulatorConfig& config) : mem(mem), saveData(mem),
		sharedExtSaveData_nand(mem, "../SharedFiles/NAND", true), extSaveData_sdmc(mem, "SDMC"), sdmc(mem), selfNcch(mem),
		ncch(mem), kernel(kernel), config(config)
	{}
=======
	FSService(Memory& mem, Kernel& kernel)
		: mem(mem), saveData(mem), sharedExtSaveData_nand(mem, "../SharedFiles/NAND", true), extSaveData_sdmc(mem, "SDMC"), sdmc(mem), selfNcch(mem),
		  ncch(mem), userSaveData1(mem, ArchiveID::UserSaveData1), userSaveData2(mem, ArchiveID::UserSaveData2), kernel(kernel) {}
>>>>>>> a00375cc

	void reset();
	void handleSyncRequest(u32 messagePointer);
	// Creates directories for NAND, ExtSaveData, etc if they don't already exist. Should be executed after loading a new ROM.
	void initializeFilesystem();
};<|MERGE_RESOLUTION|>--- conflicted
+++ resolved
@@ -75,16 +75,9 @@
 	u32 priority;
 
 public:
-<<<<<<< HEAD
-	FSService(Memory& mem, Kernel& kernel, const EmulatorConfig& config) : mem(mem), saveData(mem),
-		sharedExtSaveData_nand(mem, "../SharedFiles/NAND", true), extSaveData_sdmc(mem, "SDMC"), sdmc(mem), selfNcch(mem),
-		ncch(mem), kernel(kernel), config(config)
-	{}
-=======
-	FSService(Memory& mem, Kernel& kernel)
+	FSService(Memory& mem, Kernel& kernel, const EmulatorConfig& config)
 		: mem(mem), saveData(mem), sharedExtSaveData_nand(mem, "../SharedFiles/NAND", true), extSaveData_sdmc(mem, "SDMC"), sdmc(mem), selfNcch(mem),
-		  ncch(mem), userSaveData1(mem, ArchiveID::UserSaveData1), userSaveData2(mem, ArchiveID::UserSaveData2), kernel(kernel) {}
->>>>>>> a00375cc
+		  ncch(mem), userSaveData1(mem, ArchiveID::UserSaveData1), userSaveData2(mem, ArchiveID::UserSaveData2), kernel(kernel), config(config) {}
 
 	void reset();
 	void handleSyncRequest(u32 messagePointer);
