# We need to be able to use enable_language(OBJC) on Mac, so we need CMake 3.16 vs the 3.10 we use otherwise. Blame Apple.
if (APPLE)
    set(CMAKE_OSX_DEPLOYMENT_TARGET "11.0" CACHE STRING "Minimum OS X deployment version")
    cmake_minimum_required(VERSION 3.16)
else()
    cmake_minimum_required(VERSION 3.10)
endif()

set(CMAKE_CXX_STANDARD 20)
set(CMAKE_CXX_STANDARD_REQUIRED True)

if(CMAKE_CXX_COMPILER_ID STREQUAL "Clang" AND CMAKE_CXX_COMPILER_VERSION VERSION_GREATER 12)
    set(CMAKE_CXX_FLAGS "${CMAKE_CXX_FLAGS} -fbracket-depth=4096")
endif()

if(NOT CMAKE_BUILD_TYPE)
    set(CMAKE_BUILD_TYPE Release)
endif()

project(Alber)
set(CMAKE_RUNTIME_OUTPUT_DIRECTORY ${CMAKE_BINARY_DIR})

if(APPLE)
    enable_language(OBJC)
endif()

if(NOT CMAKE_CXX_COMPILER_ID STREQUAL "MSVC")
    set(CMAKE_CXX_FLAGS "${CMAKE_CXX_FLAGS} -Wno-format-nonliteral -Wno-format-security")
endif() 

option(DISABLE_PANIC_DEV "Make a build with fewer and less intrusive asserts" OFF)
option(GPU_DEBUG_INFO "Enable additional GPU debugging info" OFF)
option(ENABLE_OPENGL "Enable OpenGL rendering backend" ON)
option(ENABLE_VULKAN "Enable Vulkan rendering backend" ON)
option(ENABLE_LTO "Enable link-time optimization" OFF)
option(ENABLE_USER_BUILD "Make a user-facing build. These builds have various assertions disabled, LTO, and more" OFF)
option(ENABLE_HTTP_SERVER "Enable HTTP server. Used for Discord bot support" OFF)
option(ENABLE_DISCORD_RPC "Compile with Discord RPC support (disabled by default)" ON)

include_directories(${PROJECT_SOURCE_DIR}/include/)
include_directories(${PROJECT_SOURCE_DIR}/include/kernel)
include_directories (${FMT_INCLUDE_DIR})
include_directories(third_party/boost/)
include_directories(third_party/elfio/)
include_directories(third_party/imgui/)
include_directories(third_party/dynarmic/src)
include_directories(third_party/cryptopp/)
include_directories(third_party/cityhash/include)
include_directories(third_party/result/include)
include_directories(third_party/xxhash/include)
include_directories(third_party/httplib)
include_directories(third_party/stb)
include_directories(third_party/opengl)

add_compile_definitions(NOMINMAX)             # Make windows.h not define min/max macros because third-party deps don't like it
add_compile_definitions(WIN32_LEAN_AND_MEAN)  # Make windows.h not include literally everything
add_compile_definitions(SDL_MAIN_HANDLED)

if(ENABLE_DISCORD_RPC AND NOT ANDROID)
    add_subdirectory(third_party/discord-rpc)
    include_directories(third_party/discord-rpc/include)
endif()

set(SDL_STATIC ON CACHE BOOL "" FORCE)
set(SDL_SHARED OFF CACHE BOOL "" FORCE)
set(SDL_TEST OFF CACHE BOOL "" FORCE)
add_subdirectory(third_party/SDL2)

add_subdirectory(third_party/toml11)
include_directories(${SDL2_INCLUDE_DIR})
include_directories(third_party/toml11)
include_directories(third_party/glm)

add_subdirectory(third_party/cmrc)

set(BOOST_ROOT "${CMAKE_SOURCE_DIR}/third_party/boost")
set(Boost_INCLUDE_DIR "${CMAKE_SOURCE_DIR}/third_party/boost")
set(Boost_NO_SYSTEM_PATHS ON)
add_compile_definitions(BOOST_NO_CXX98_FUNCTION_BASE) # Forbid Boost from using std::unary_function (Fixes MacOS build)

add_library(boost INTERFACE)
target_include_directories(boost SYSTEM INTERFACE ${Boost_INCLUDE_DIR})

set(CRYPTOPP_BUILD_TESTING OFF)
add_subdirectory(third_party/cryptopp)
add_subdirectory(third_party/glad)

# Check for x64
if (CMAKE_SYSTEM_PROCESSOR STREQUAL "AMD64" OR CMAKE_SYSTEM_PROCESSOR STREQUAL "x86-64" OR CMAKE_SYSTEM_PROCESSOR STREQUAL "x86_64")
    set(HOST_X64 TRUE)
    add_subdirectory(third_party/xbyak) # Add xbyak submodule for x86 JITs
    include_directories(third_party/xbyak)
    add_compile_definitions(PANDA3DS_DYNAPICA_SUPPORTED)
    add_compile_definitions(PANDA3DS_X64_HOST)
else()
    set(HOST_X64 FALSE)
endif()

# Check for arm64
if (CMAKE_SYSTEM_PROCESSOR STREQUAL "aarch64" OR CMAKE_SYSTEM_PROCESSOR STREQUAL "arm64")
    set(HOST_ARM64 TRUE)
    add_compile_definitions(PANDA3DS_ARM64_HOST)
else()
    set(HOST_ARM64 FALSE)
endif()

if(HOST_X64 OR HOST_ARM64)
    set(DYNARMIC_TESTS OFF)
    #set(DYNARMIC_NO_BUNDLED_FMT ON)
    set(DYNARMIC_FRONTENDS "A32" CACHE STRING "")
    add_subdirectory(third_party/dynarmic)
    add_compile_definitions(CPU_DYNARMIC)
else()
    message(FATAL_ERROR "Currently unsupported CPU architecture")
endif()

set(SOURCE_FILES src/main.cpp src/emulator.cpp src/io_file.cpp src/config.cpp
				 src/core/CPU/cpu_dynarmic.cpp src/core/CPU/dynarmic_cycles.cpp
				 src/core/memory.cpp src/renderer.cpp src/core/renderer_null/renderer_null.cpp
				 src/http_server.cpp src/stb_image_write.c src/core/cheats.cpp src/core/action_replay.cpp
                 src/discord_rpc.cpp
)
set(CRYPTO_SOURCE_FILES src/core/crypto/aes_engine.cpp)
set(KERNEL_SOURCE_FILES src/core/kernel/kernel.cpp src/core/kernel/resource_limits.cpp
                        src/core/kernel/memory_management.cpp src/core/kernel/ports.cpp
                        src/core/kernel/events.cpp src/core/kernel/threads.cpp
                        src/core/kernel/address_arbiter.cpp src/core/kernel/error.cpp
                        src/core/kernel/file_operations.cpp src/core/kernel/directory_operations.cpp
                        src/core/kernel/idle_thread.cpp src/core/kernel/timers.cpp
)
set(SERVICE_SOURCE_FILES src/core/services/service_manager.cpp src/core/services/apt.cpp src/core/services/hid.cpp
                         src/core/services/fs.cpp src/core/services/gsp_gpu.cpp src/core/services/gsp_lcd.cpp
                         src/core/services/ndm.cpp src/core/services/dsp.cpp src/core/services/cfg.cpp
                         src/core/services/ptm.cpp src/core/services/mic.cpp src/core/services/cecd.cpp
                         src/core/services/ac.cpp src/core/services/am.cpp src/core/services/boss.cpp
                         src/core/services/frd.cpp src/core/services/nim.cpp src/core/services/mcu/mcu_hwc.cpp
                         src/core/services/y2r.cpp src/core/services/cam.cpp src/core/services/ldr_ro.cpp
                         src/core/services/act.cpp src/core/services/nfc.cpp src/core/services/dlp_srvr.cpp
                         src/core/services/ir_user.cpp src/core/services/http.cpp src/core/services/soc.cpp
                         src/core/services/ssl.cpp src/core/services/news_u.cpp
)
set(PICA_SOURCE_FILES src/core/PICA/gpu.cpp src/core/PICA/regs.cpp src/core/PICA/shader_unit.cpp
                      src/core/PICA/shader_interpreter.cpp src/core/PICA/dynapica/shader_rec.cpp
                      src/core/PICA/dynapica/shader_rec_emitter_x64.cpp src/core/PICA/pica_hash.cpp
)

set(LOADER_SOURCE_FILES src/core/loader/elf.cpp src/core/loader/ncsd.cpp src/core/loader/ncch.cpp src/core/loader/lz77.cpp)
set(FS_SOURCE_FILES src/core/fs/archive_self_ncch.cpp src/core/fs/archive_save_data.cpp src/core/fs/archive_sdmc.cpp
                    src/core/fs/archive_ext_save_data.cpp src/core/fs/archive_ncch.cpp src/core/fs/romfs.cpp
                    src/core/fs/ivfc.cpp
)

set(APPLET_SOURCE_FILES src/core/applets/applet.cpp src/core/applets/mii_selector.cpp)
set(RENDERER_SW_SOURCE_FILES src/core/renderer_sw/renderer_sw.cpp)

set(HEADER_FILES include/emulator.hpp include/helpers.hpp include/termcolor.hpp
                 include/cpu.hpp include/cpu_dynarmic.hpp include/memory.hpp include/renderer.hpp include/kernel/kernel.hpp
                 include/dynarmic_cp15.hpp include/kernel/resource_limits.hpp include/kernel/kernel_types.hpp
                 include/kernel/config_mem.hpp include/services/service_manager.hpp include/services/apt.hpp
                 include/kernel/handles.hpp include/services/hid.hpp include/services/fs.hpp
                 include/services/gsp_gpu.hpp include/services/gsp_lcd.hpp include/arm_defs.hpp include/renderer_null/renderer_null.hpp
                 include/PICA/gpu.hpp include/PICA/regs.hpp include/services/ndm.hpp
                 include/PICA/shader.hpp include/PICA/shader_unit.hpp include/PICA/float_types.hpp
                 include/logger.hpp include/loader/ncch.hpp include/loader/ncsd.hpp include/io_file.hpp
                 include/loader/lz77.hpp include/fs/archive_base.hpp include/fs/archive_self_ncch.hpp
                 include/services/dsp.hpp include/services/cfg.hpp include/services/region_codes.hpp
                 include/fs/archive_save_data.hpp include/fs/archive_sdmc.hpp include/services/ptm.hpp
                 include/services/mic.hpp include/services/cecd.hpp include/services/ac.hpp
                 include/services/am.hpp include/services/boss.hpp include/services/frd.hpp include/services/nim.hpp
                 include/fs/archive_ext_save_data.hpp include/fs/archive_ncch.hpp include/services/mcu/mcu_hwc.hpp
                 include/colour.hpp include/services/y2r.hpp include/services/cam.hpp include/services/ssl.hpp 
                 include/services/ldr_ro.hpp include/ipc.hpp include/services/act.hpp include/services/nfc.hpp
                 include/system_models.hpp include/services/dlp_srvr.hpp include/PICA/dynapica/pica_recs.hpp
                 include/PICA/dynapica/x64_regs.hpp include/PICA/dynapica/vertex_loader_rec.hpp include/PICA/dynapica/shader_rec.hpp
                 include/PICA/dynapica/shader_rec_emitter_x64.hpp include/PICA/pica_hash.hpp include/result/result.hpp
                 include/result/result_common.hpp include/result/result_fs.hpp include/result/result_fnd.hpp
                 include/result/result_gsp.hpp include/result/result_kernel.hpp include/result/result_os.hpp
                 include/crypto/aes_engine.hpp include/metaprogramming.hpp include/PICA/pica_vertex.hpp
                 include/config.hpp include/services/ir_user.hpp include/http_server.hpp include/cheats.hpp
                 include/action_replay.hpp include/renderer_sw/renderer_sw.hpp include/compiler_builtins.hpp
                 include/fs/romfs.hpp include/fs/ivfc.hpp include/discord_rpc.hpp include/services/http.hpp include/result/result_cfg.hpp
<<<<<<< HEAD
                 include/applets/applet.hpp include/applets/mii_selector.hpp
=======
                 include/math_util.hpp include/services/soc.hpp include/services/news_u.hpp
)

cmrc_add_resource_library(
	resources_console_fonts
	NAMESPACE ConsoleFonts
	WHENCE "src/core/services/fonts/"
	"src/core/services/fonts/CitraSharedFontUSRelocated.bin"
>>>>>>> 56f36cee
)

set(THIRD_PARTY_SOURCE_FILES third_party/imgui/imgui.cpp
                             third_party/imgui/imgui_draw.cpp
                             third_party/imgui/imgui_tables.cpp
                             third_party/imgui/imgui_widgets.cpp
                             third_party/imgui/imgui_demo.cpp

                             third_party/cityhash/cityhash.cpp
                             third_party/xxhash/xxhash.c
)
source_group("Source Files\\Core" FILES ${SOURCE_FILES})
source_group("Source Files\\Core\\Crypto" FILES ${CRYPTO_SOURCE_FILES})
source_group("Source Files\\Core\\Filesystem" FILES ${FS_SOURCE_FILES})
source_group("Source Files\\Core\\Kernel" FILES ${KERNEL_SOURCE_FILES})
source_group("Source Files\\Core\\Loader" FILES ${LOADER_SOURCE_FILES})
source_group("Source Files\\Core\\Services" FILES ${SERVICE_SOURCE_FILES})
source_group("Source Files\\Core\\Applets" FILES ${APPLET_SOURCE_FILES})
source_group("Source Files\\Core\\PICA" FILES ${PICA_SOURCE_FILES})
source_group("Source Files\\Core\\Software Renderer" FILES ${RENDERER_SW_SOURCE_FILES})
source_group("Source Files\\Third Party" FILES ${THIRD_PARTY_SOURCE_FILES})

set(RENDERER_GL_SOURCE_FILES "") # Empty by default unless we are compiling with the GL renderer
set(RENDERER_VK_SOURCE_FILES "") # Empty by default unless we are compiling with the VK renderer

if(ENABLE_OPENGL)
    # This may look weird but opengl.hpp is our header even if it's in the third_party folder
	set(RENDERER_GL_INCLUDE_FILES third_party/opengl/opengl.hpp
		include/renderer_gl/renderer_gl.hpp include/renderer_gl/textures.hpp
		include/renderer_gl/surfaces.hpp include/renderer_gl/surface_cache.hpp
		include/renderer_gl/gl_state.hpp
	)

	set(RENDERER_GL_SOURCE_FILES src/core/renderer_gl/renderer_gl.cpp
        src/core/renderer_gl/textures.cpp src/core/renderer_gl/etc1.cpp
        src/core/renderer_gl/gl_state.cpp src/host_shaders/opengl_display.frag
        src/host_shaders/opengl_display.vert src/host_shaders/opengl_vertex_shader.vert
        src/host_shaders/opengl_fragment_shader.frag
	)

    set(HEADER_FILES ${HEADER_FILES} ${RENDERER_GL_INCLUDE_FILES})
    source_group("Source Files\\Core\\OpenGL Renderer" FILES ${RENDERER_GL_SOURCE_FILES})

	cmrc_add_resource_library(
		resources_renderer_gl
		NAMESPACE RendererGL
		WHENCE "src/host_shaders/"
		"src/host_shaders/opengl_display.frag"
		"src/host_shaders/opengl_display.vert"
		"src/host_shaders/opengl_vertex_shader.vert"
		"src/host_shaders/opengl_fragment_shader.frag"
	)
endif()

if(ENABLE_VULKAN)
	find_package(
		Vulkan 1.3.206 REQUIRED
		COMPONENTS glslangValidator
	)

	set(RENDERER_VK_INCLUDE_FILES include/renderer_vk/renderer_vk.hpp
		include/renderer_vk/vulkan_api.hpp include/renderer_vk/vk_debug.hpp
	)

	set(RENDERER_VK_SOURCE_FILES src/core/renderer_vk/renderer_vk.cpp
		src/core/renderer_vk/vulkan_api.cpp src/core/renderer_vk/vk_debug.cpp
	)

    set(HEADER_FILES ${HEADER_FILES} ${RENDERER_VK_INCLUDE_FILES})
    source_group("Source Files\\Core\\Vulkan Renderer" FILES ${RENDERER_VK_SOURCE_FILES})

	cmrc_add_resource_library(
		resources_renderer_vk
		NAMESPACE RendererVK
		WHENCE "src/host_shaders/"
	)
endif()

source_group("Header Files\\Core" FILES ${HEADER_FILES})
set(ALL_SOURCES ${SOURCE_FILES} ${FS_SOURCE_FILES} ${CRYPTO_SOURCE_FILES} ${KERNEL_SOURCE_FILES} ${LOADER_SOURCE_FILES} ${SERVICE_SOURCE_FILES}
	${APPLET_SOURCE_FILES} ${RENDERER_SW_SOURCE_FILES} ${PICA_SOURCE_FILES} ${THIRD_PARTY_SOURCE_FILES} ${HEADER_FILES})

if(ENABLE_OPENGL)
    # Add the OpenGL source files to ALL_SOURCES
    set(ALL_SOURCES ${ALL_SOURCES} ${RENDERER_GL_SOURCE_FILES})
endif()

if(ENABLE_VULKAN)
    # Add the Vulkan source files to ALL_SOURCES
    set(ALL_SOURCES ${ALL_SOURCES} ${RENDERER_VK_SOURCE_FILES})
endif()

add_executable(Alber ${ALL_SOURCES})

if(ENABLE_LTO OR ENABLE_USER_BUILD)
    set_target_properties(Alber PROPERTIES INTERPROCEDURAL_OPTIMIZATION TRUE)
endif()

target_link_libraries(Alber PRIVATE dynarmic SDL2-static cryptopp glad resources_console_fonts)

if(ENABLE_DISCORD_RPC AND NOT ANDROID)
    target_compile_definitions(Alber PUBLIC "PANDA3DS_ENABLE_DISCORD_RPC=1")
    target_link_libraries(Alber PRIVATE discord-rpc)
endif()

if(ENABLE_OPENGL)
    target_compile_definitions(Alber PUBLIC "PANDA3DS_ENABLE_OPENGL=1")
    target_link_libraries(Alber PRIVATE resources_renderer_gl)
endif()

if(ENABLE_VULKAN)
    target_compile_definitions(Alber PUBLIC "PANDA3DS_ENABLE_VULKAN=1")
    target_link_libraries(Alber PRIVATE Vulkan::Vulkan resources_renderer_vk)
endif()

if(GPU_DEBUG_INFO)
    target_compile_definitions(Alber PRIVATE GPU_DEBUG_INFO=1)
endif()

if(ENABLE_USER_BUILD)
    target_compile_definitions(Alber PRIVATE PANDA3DS_USER_BUILD=1)
endif()

if(ENABLE_USER_BUILD OR DISABLE_PANIC_DEV)
    target_compile_definitions(Alber PRIVATE PANDA3DS_LIMITED_PANICS=1)
endif()

if(ENABLE_HTTP_SERVER)
    target_compile_definitions(Alber PRIVATE PANDA3DS_ENABLE_HTTP_SERVER=1)
endif()<|MERGE_RESOLUTION|>--- conflicted
+++ resolved
@@ -179,10 +179,8 @@
                  include/config.hpp include/services/ir_user.hpp include/http_server.hpp include/cheats.hpp
                  include/action_replay.hpp include/renderer_sw/renderer_sw.hpp include/compiler_builtins.hpp
                  include/fs/romfs.hpp include/fs/ivfc.hpp include/discord_rpc.hpp include/services/http.hpp include/result/result_cfg.hpp
-<<<<<<< HEAD
-                 include/applets/applet.hpp include/applets/mii_selector.hpp
-=======
-                 include/math_util.hpp include/services/soc.hpp include/services/news_u.hpp
+                 include/applets/applet.hpp include/applets/mii_selector.hpp include/math_util.hpp include/services/soc.hpp 
+                 include/services/news_u.hpp
 )
 
 cmrc_add_resource_library(
@@ -190,7 +188,6 @@
 	NAMESPACE ConsoleFonts
 	WHENCE "src/core/services/fonts/"
 	"src/core/services/fonts/CitraSharedFontUSRelocated.bin"
->>>>>>> 56f36cee
 )
 
 set(THIRD_PARTY_SOURCE_FILES third_party/imgui/imgui.cpp
