--- conflicted
+++ resolved
@@ -176,11 +176,7 @@
                  include/config.hpp include/services/ir_user.hpp include/http_server.hpp include/cheats.hpp
                  include/action_replay.hpp include/renderer_sw/renderer_sw.hpp include/compiler_builtins.hpp
                  include/fs/romfs.hpp include/fs/ivfc.hpp include/discord_rpc.hpp include/services/http.hpp include/result/result_cfg.hpp
-<<<<<<< HEAD
-                 include/math_util.hpp
-=======
-                 include/services/soc.hpp
->>>>>>> 3c610fa3
+                 include/math_util.hpp include/services/soc.hpp
 )
 
 set(THIRD_PARTY_SOURCE_FILES third_party/imgui/imgui.cpp
