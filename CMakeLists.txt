--- conflicted
+++ resolved
@@ -301,11 +301,7 @@
                  include/audio/miniaudio_device.hpp include/ring_buffer.hpp include/bitfield.hpp include/audio/dsp_shared_mem.hpp
                  include/audio/hle_core.hpp include/capstone.hpp include/audio/aac.hpp include/PICA/pica_frag_config.hpp
                  include/PICA/pica_frag_uniforms.hpp include/PICA/shader_gen_types.hpp include/PICA/shader_decompiler.hpp
-<<<<<<< HEAD
-                 include/PICA/pica_vert_config.hpp include/sdl_sensors.hpp include/PICA/draw_acceleration.hpp
-=======
-                 include/sdl_sensors.hpp include/renderdoc.hpp
->>>>>>> 2754df9b
+                 include/PICA/pica_vert_config.hpp include/sdl_sensors.hpp include/PICA/draw_acceleration.hpp include/renderdoc.hpp
 )
 
 cmrc_add_resource_library(
