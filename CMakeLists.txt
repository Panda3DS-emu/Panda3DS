--- conflicted
+++ resolved
@@ -317,12 +317,8 @@
                  include/audio/miniaudio_device.hpp include/ring_buffer.hpp include/bitfield.hpp include/audio/dsp_shared_mem.hpp
                  include/audio/hle_core.hpp include/capstone.hpp include/audio/aac.hpp include/PICA/pica_frag_config.hpp
                  include/PICA/pica_frag_uniforms.hpp include/PICA/shader_gen_types.hpp include/PICA/shader_decompiler.hpp
-<<<<<<< HEAD
                  include/PICA/pica_vert_config.hpp include/sdl_sensors.hpp include/PICA/draw_acceleration.hpp include/renderdoc.hpp
-                 include/align.hpp
-=======
-                 include/sdl_sensors.hpp include/renderdoc.hpp include/audio/aac_decoder.hpp
->>>>>>> 96f684e5
+                 include/align.hpp include/audio/aac_decoder.hpp
 )
 
 cmrc_add_resource_library(
@@ -487,13 +483,8 @@
     ${AUDIO_SOURCE_FILES} ${HEADER_FILES} ${FRONTEND_HEADER_FILES})
 target_sources(AlberCore PRIVATE ${ALL_SOURCES})
 
-<<<<<<< HEAD
-target_link_libraries(AlberCore PRIVATE dynarmic cryptopp glad resources_console_fonts teakra)
+target_link_libraries(AlberCore PRIVATE dynarmic cryptopp glad resources_console_fonts teakra fdk-aac)
 target_link_libraries(AlberCore PUBLIC glad capstone fmt::fmt)
-=======
-target_link_libraries(AlberCore PRIVATE dynarmic cryptopp glad resources_console_fonts teakra fdk-aac)
-target_link_libraries(AlberCore PUBLIC glad capstone)
->>>>>>> 96f684e5
 
 if(ENABLE_DISCORD_RPC AND NOT ANDROID)
     target_compile_definitions(AlberCore PUBLIC "PANDA3DS_ENABLE_DISCORD_RPC=1")
