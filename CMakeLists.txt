--- conflicted
+++ resolved
@@ -251,13 +251,9 @@
                  include/services/news_u.hpp include/applets/software_keyboard.hpp include/applets/applet_manager.hpp include/fs/archive_user_save_data.hpp
                  include/services/amiibo_device.hpp include/services/nfc_types.hpp include/swap.hpp include/services/csnd.hpp include/services/nwm_uds.hpp
                  include/fs/archive_system_save_data.hpp include/lua_manager.hpp include/memory_mapped_file.hpp include/hydra_icon.hpp
-<<<<<<< HEAD
                  include/PICA/dynapica/shader_rec_emitter_arm64.hpp include/scheduler.hpp include/applets/error_applet.hpp include/PICA/shader_gen.hpp
-=======
-                 include/PICA/dynapica/shader_rec_emitter_arm64.hpp include/scheduler.hpp include/applets/error_applet.hpp
                  include/audio/dsp_core.hpp include/audio/null_core.hpp include/audio/teakra_core.hpp
                  include/audio/miniaudio_device.hpp include/ring_buffer.hpp
->>>>>>> 43dfda0f
 )
 
 cmrc_add_resource_library(
