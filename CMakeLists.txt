--- conflicted
+++ resolved
@@ -184,22 +184,10 @@
 set(RENDERER_SW_SOURCE_FILES src/core/renderer_sw/renderer_sw.cpp)
 
 # Frontend source files
-<<<<<<< HEAD
-if(ENABLE_QT_GUI)
-    set(FRONTEND_SOURCE_FILES src/panda_qt/main.cpp src/panda_qt/screen.cpp src/panda_qt/main_window.cpp src/panda_qt/about_window.cpp src/panda_qt/config_window.cpp)
-    set(FRONTEND_HEADER_FILES include/panda_qt/screen.hpp include/panda_qt/main_window.hpp include/panda_qt/about_window.hpp include/panda_qt/config_window.hpp)
-
-    source_group("Source Files\\Qt" FILES ${FRONTEND_SOURCE_FILES})
-    source_group("Header Files\\Qt" FILES ${FRONTEND_HEADER_FILES})
-    include_directories(${Qt6Gui_PRIVATE_INCLUDE_DIRS})
-else()
-    set(FRONTEND_SOURCE_FILES src/panda_sdl/main.cpp src/panda_sdl/frontend_sdl.cpp)
-    set(FRONTEND_HEADER_FILES "")
-=======
 if(NOT ANDROID)
     if(ENABLE_QT_GUI)
-        set(FRONTEND_SOURCE_FILES src/panda_qt/main.cpp src/panda_qt/screen.cpp src/panda_qt/main_window.cpp src/panda_qt/about_window.cpp)
-        set(FRONTEND_HEADER_FILES include/panda_qt/screen.hpp include/panda_qt/main_window.hpp include/panda_qt/about_window.hpp)
+        set(FRONTEND_SOURCE_FILES src/panda_qt/main.cpp src/panda_qt/screen.cpp src/panda_qt/main_window.cpp src/panda_qt/about_window.cpp src/panda_qt/config_window.cpp)
+        set(FRONTEND_HEADER_FILES include/panda_qt/screen.hpp include/panda_qt/main_window.hpp include/panda_qt/about_window.hpp include/panda_qt/config_window.hpp)
 
         source_group("Source Files\\Qt" FILES ${FRONTEND_SOURCE_FILES})
         source_group("Header Files\\Qt" FILES ${FRONTEND_HEADER_FILES})
@@ -208,7 +196,6 @@
         set(FRONTEND_SOURCE_FILES src/panda_sdl/main.cpp src/panda_sdl/frontend_sdl.cpp)
         set(FRONTEND_HEADER_FILES "")
     endif()
->>>>>>> 0cccde79
 endif()
 
 set(HEADER_FILES include/emulator.hpp include/helpers.hpp include/termcolor.hpp
